import threading
from enum import Enum
from pathlib import Path
import time
import torch
import torch.nn as nn
import torch.optim as optim
import torchvision as tv
import torchvision.transforms as transforms
import numpy as np
from tqdm.notebook import tqdm
import os
import re
import cv2
from PIL import Image
import math
from concurrent.futures import ProcessPoolExecutor, ThreadPoolExecutor, as_completed
import matplotlib.pyplot as plt
import logging
import configuration as config
import json
import subprocess
<<<<<<< HEAD
import threading
=======
import sys
import StreamlinedPipelineScripts.clip4str as clip4str_module
>>>>>>> c5dcfd20

from DataProcessing.DataPreProcessing import DataPreProcessing, DataPaths, ModelUniverse, CommonConstants
from DataProcessing.DataAugmentation import DataAugmentation, LegalTransformations, ImageEnhancement
from ModelDevelopment.ImageBatchPipeline import ImageBatchPipeline, DataLabelsUniverse
from DataProcessing.Logger import CustomLogger
import helpers

<<<<<<< HEAD
def pose_worker(tracklet, output_processed_data_path, image_batch_size,
                  pose_env, pose_home, use_cache, logging_config, pyscript):
    """
    Process one tracklet: build paths and run the pose.py command.
    """
    # Setup logging in the worker process
    logger = logging.getLogger(f"pose_worker_{tracklet}")
    logging.basicConfig(**logging_config)
    
    logger.info(f"Worker called for tracklet: {tracklet}")
    
    # Use absolute paths exclusively, avoid Path.cwd() which may differ in the worker process
    cwd = os.path.abspath(os.getcwd())
    parent_dir = os.path.dirname(os.path.dirname(cwd))
    
    # Build absolute paths for input/output JSON for this tracklet.
    input_json = os.path.abspath(os.path.join(
        output_processed_data_path, tracklet, config.dataset['SoccerNet']['pose_input_json']))
    output_json = os.path.abspath(os.path.join(
        output_processed_data_path, tracklet, config.dataset['SoccerNet']['pose_output_json']))

    if not os.path.exists(input_json):
        logger.warning(f"[{tracklet}] Input JSON not found: {input_json}")
        return  # Return early if input file doesn't exist

    # Build absolute path to the pose.py script using the explicit parent directory
    pose_script_path = os.path.abspath(os.path.join(
        parent_dir, "StreamlinedPipelineScripts", "pose.py"))

    # Build absolute paths for config and checkpoint files
    pose_config_path = os.path.abspath(os.path.join(
        parent_dir, pose_home, "configs", "body", "2d_kpt_sview_rgb_img",
        "topdown_heatmap", "coco", "ViTPose_huge_coco_256x192.py"))
    pose_checkpoint_path = os.path.abspath(os.path.join(
        parent_dir, pose_home, "checkpoints", "vitpose-h.pth"))

    if pyscript:
        # Use direct path to python.exe in the specified conda environment.
        vitpose_python = os.path.join(os.path.expanduser("~"), "miniconda3", "envs", pose_env, "python.exe")
        env_vars = os.environ.copy()
        env_vars["KMP_DUPLICATE_LIB_OK"] = "TRUE"
        command = [
            vitpose_python,
            os.path.abspath(os.path.join(Path.cwd().parent.parent, "StreamlinedPipelineScripts", "pose.py")),
            os.path.join(pose_home, "configs", "body", "2d_kpt_sview_rgb_img", "topdown_heatmap", "coco", "ViTPose_huge_coco_256x192.py"),
            os.path.join(pose_home, "checkpoints", "vitpose-h.pth"),
            "--img-root", "/",
            "--json-file", input_json,
            "--out-json", output_json
        ]
    else:
        logger.info("Using conda run for pose estimation")
        command = [
            "conda", "run", "-n", pose_env, "python", "-u",
            pose_script_path,
            pose_config_path,
            pose_checkpoint_path,
            "--img-root", "/",
            "--json-file", input_json,
            "--out-json", output_json,
            "--image-batch-size", str(image_batch_size)
        ]

    if use_cache and os.path.exists(output_json):
        logger.info(f"[{tracklet}] Output JSON exists, skipping: {output_json}")
        return

    logger.info(f"[{tracklet}] Running command: {' '.join(command)}")
    try:
        process = subprocess.Popen(
            command,
            stdout=subprocess.PIPE,
            stderr=subprocess.STDOUT,
            text=True,
            bufsize=1
        )
        for line in iter(process.stdout.readline, ''):
            if line:
                logger.info(f"[{tracklet}] {line.strip()}")
        process.stdout.close()
        return_code = process.wait()
        if return_code != 0:
            logger.error(f"[{tracklet}] Process returned non-zero exit code: {return_code}")
    except subprocess.CalledProcessError as e:
        logger.error(f"[{tracklet}] Pose estimation failed: {e}")
        logger.info(e.stdout)
        logger.error(e.stderr)
=======

>>>>>>> c5dcfd20

def process_tracklet_worker(args):
    """
    Worker function to process a single tracklet.
    
    Args:
        args (tuple): A tuple of parameters:
            - tracklet (str): Tracklet identifier.
            - images (list/np.array/tensor): The image batch for the tracklet.
            - output_processed_data_path (str): Base output path.
            - use_cache (bool): Flag for cache usage.
            - input_data_path (str): Input data directory.
            - tracklets_to_process (list): List of tracklets.
            - common_processed_data_dir (str): Common directory for processed data.
            - run_soccer_ball_filter (bool): Whether to run soccer ball filter.
            - generate_features (bool): Whether to generate features.
            - run_filter (bool): Whether to run filter.
            - run_legible (bool): Whether to run legibility stage.
            - display_transformed_image_sample (bool): Whether to display transformed samples.
            - suppress_logging (bool): Whether to suppress logging.
    
    Returns:
        str: The tracklet identifier after processing.
    """
    logger = CustomLogger().get_logger()
    
    try:
        (tracklet, images, output_processed_data_path, use_cache,
         input_data_path, tracklets_to_process, common_processed_data_dir,
         run_soccer_ball_filter, generate_features, run_filter, run_legible,
         display_transformed_image_sample, suppress_logging, num_images_per_tracklet, image_batch_size, GPU_SEMAPHORE) = args

        # Limit images if required.
        if num_images_per_tracklet is not None:
            images = images[:num_images_per_tracklet]

        # Log entry using the local logger

        # Remove cache file if caching is disabled.
        tracklet_data_file_stub = "features.npy"
        if not use_cache:
            tracklet_feature_file = os.path.join(output_processed_data_path, tracklet, tracklet_data_file_stub)
            if os.path.exists(tracklet_feature_file):
                os.remove(tracklet_feature_file)
            logger.info(f"Removed cached tracklet feature file (use_cache: False): {tracklet_feature_file}")

        # Instantiate and run the image batch pipeline for this tracklet.
        pipeline = ImageBatchPipeline(
            raw_tracklet_images_tensor=images,
            current_tracklet_number=tracklet,
            output_tracklet_processed_data_path=os.path.join(output_processed_data_path, tracklet),
            model=ModelUniverse.DUMMY.value,
            display_transformed_image_sample=display_transformed_image_sample,
            suppress_logging=suppress_logging,
            use_cache=use_cache,
            input_data_path=input_data_path,
            output_processed_data_path=output_processed_data_path,
            tracklets_to_process=tracklets_to_process,
            common_processed_data_dir=common_processed_data_dir,
            run_soccer_ball_filter=run_soccer_ball_filter,
            generate_features=generate_features,
            run_filter=run_filter,
            run_legible=run_legible,
            image_batch_size=image_batch_size,
            GPU_SEMAPHORE=GPU_SEMAPHORE
        )
        pipeline.run_model_chain()
        return tracklet

    except Exception as e:
        # Log the exception with traceback and re-raise it.
        logger.error("Exception in process_tracklet_worker", exc_info=True)
        raise


class CentralPipeline:
    def __init__(self,
<<<<<<< HEAD
                input_data_path: DataPaths,
                gt_data_path: DataPaths,
                output_processed_data_path: DataPaths,
                common_processed_data_dir: DataPaths,
                num_workers: int=8,
                display_transformed_image_sample: bool=False,
                num_image_samples: int=1,
                use_cache: bool=True,
                suppress_logging: bool=False,
                num_tracklets: int=None,
                num_images_per_tracklet: int=None,
                tracklet_batch_size = 32,
                image_batch_size: int=200,
                num_threads_multiplier: int=3,
                tracklets_to_process_override: list=None,
                ):
=======
                 input_data_path: DataPaths,
                 gt_data_path: DataPaths,
                 output_processed_data_path: DataPaths,
                 common_processed_data_dir: DataPaths,
                 num_workers: int = 8,
                 single_image_pipeline: bool = True,
                 display_transformed_image_sample: bool = False,
                 num_image_samples: int = 1,
                 use_cache: bool = True,
                 suppress_logging: bool = False,
                 num_tracklets: int = None,
                 num_images_per_tracklet: int = None,
                 tracklet_batch_size=32,
                 image_batch_size: int = 200,
                 num_threads_multiplier: int = 3,
                 tracklets_to_process_override: list = None,
                 ):
        self.gpu_semaphore = None
>>>>>>> c5dcfd20
        self.input_data_path = input_data_path
        self.gt_data_path = gt_data_path
        self.output_processed_data_path = output_processed_data_path
        self.common_processed_data_dir = common_processed_data_dir
        self.display_transformed_image_sample = display_transformed_image_sample
        self.num_image_samples = num_image_samples
        self.use_cache = use_cache
        self.suppress_logging = suppress_logging
        self.loaded_legible_results = None
        self.loaded_illegible_results = None
        self.num_tracklets = num_tracklets
        self.num_images_per_tracklet = num_images_per_tracklet
        self.num_workers = num_workers
        self.tracklet_batch_size = tracklet_batch_size
        self.image_batch_size = image_batch_size
        self.num_threads_multiplier = num_threads_multiplier
        self.tracklets_to_process_override = tracklets_to_process_override
<<<<<<< HEAD
        
        # If tracklets_to_process_override is a series of ints, convert them to strings
        if self.tracklets_to_process_override is not None and isinstance(self.tracklets_to_process_override, list):
            self.tracklets_to_process_override = [str(x) for x in self.tracklets_to_process_override]
        
=======

>>>>>>> c5dcfd20
        self.loaded_ball_tracks = None
        self.analysis_results = None

        self.data_preprocessor = DataPreProcessing(
            display_transformed_image_sample=self.display_transformed_image_sample,
            num_image_samples=self.num_image_samples,
            suppress_logging=self.suppress_logging
        )
        self.image_enhancer = ImageEnhancement()

        # When the pipeline is first instantiated, ensure the use has all the necessary paths
        self.data_preprocessor.create_data_dirs(self.input_data_path, self.output_processed_data_path)

        # Check if the input directory exists. If not, tell the user.
        if not os.path.exists(self.input_data_path):
            raise FileNotFoundError(f"Input data path does not exist: {self.input_data_path}")

        # Check if the output directory exists. If not, create it.
        if not os.path.exists(self.output_processed_data_path):
            os.makedirs(self.output_processed_data_path)

        self.logger = CustomLogger().get_logger()

        # Determine if the user has pytorch cuda
        self.use_cuda = True if torch.cuda.is_available() else False
        self.device = torch.device('cuda' if self.use_cuda else 'cpu')
        self.logger.info(f"Using device: {self.device}")

        self.image_dir = os.path.join(self.common_processed_data_dir, config.dataset['SoccerNet']['crops_folder'])
        self.str_result_file = os.path.join(self.common_processed_data_dir, "str_results.json")

        # Constants
        self.LEGAL_TRANSFORMATIONS = list(LegalTransformations.__members__.keys())
        self.DISP_IMAGE_CAP = 1
        self.PADDING = 5
        self.CONFIDENCE_THRESHOLD = 0.4
<<<<<<< HEAD
        
        if self.tracklets_to_process_override is not None:
            self.tracklets_to_process = self.tracklets_to_process_override
        else:
            tracks, max_track = self.data_preprocessor.get_tracks(self.input_data_path)
            self.tracklets_to_process = tracks[:self.num_tracklets]
        
        # Limit concurrent GPU calls (example).
        # CRUCIAL to prevent too many parallel shipments to our GPU to prevent CUDA-out-of-memory issues
        # This will become a bottleneck as we enter series code here, but necessary to avoid exploding GPUs.
        self.GPU_SEMAPHORE = threading.Semaphore(value=1)
        
=======

        tracks, max_track = self.data_preprocessor.get_tracks(self.input_data_path)
        self.tracklets_to_process = tracks[:self.num_tracklets]

>>>>>>> c5dcfd20
    def init_legibility_classifier_data_file(self):
        self.logger.info("Creating placeholder data files for Legibility Classifier.")
        # Legible data pattern: {tracklet_number: [list of image numbers]}
        for tracklet in self.tracklets_to_process:
            # Allow overwrite if user does not want to use cache
            legible_results_path = os.path.join(self.output_processed_data_path, tracklet, config.dataset['SoccerNet']['legible_result'])
            illegible_results_path = os.path.join(self.output_processed_data_path, tracklet, config.dataset['SoccerNet']['illegible_result'])
            
            if not os.path.exists(legible_results_path) or self.use_cache is False:
                with open(legible_results_path, "w") as outfile:
                    json.dump({tracklet: []}, outfile)
            
            # Illegible data pattern: {'illegible': [list of tracklet numbers]}
            if not os.path.exists(illegible_results_path) or self.use_cache is False:
                with open(illegible_results_path, "w") as outfile:
                    json.dump({'illegible': []}, outfile)
    
    def init_soccer_ball_filter_data_file(self):
        self.logger.info("Creating placeholder data files for Soccer Ball Filter.")
        for tracklet in self.tracklets_to_process:
            # Create one inside each tracklet folder
            soccer_ball_list_path = os.path.join(self.output_processed_data_path, tracklet, config.dataset['SoccerNet']['soccer_ball_list'])
            
            # See if the user specified use_cache=False
            if self.use_cache is False and os.path.exists(soccer_ball_list_path):
                os.remove(soccer_ball_list_path)
            
            # Create only a single file to contain all tracklets
            # Check if the file  exists first
            if not os.path.exists(soccer_ball_list_path):
                # Create the file
                with open(soccer_ball_list_path, "w") as outfile:
                    json.dump({'ball_tracks': []}, outfile)
                
    def set_legibility_results_data(self):
        global_legible_results_path = os.path.join(self.common_processed_data_dir, config.dataset['SoccerNet']['legible_result'])
        global_illegible_results_path = os.path.join(self.common_processed_data_dir, config.dataset['SoccerNet']['illegible_result'])

        # 1) If use_cache is True and both global files exist, skip the loop entirely and load from cache.
        if self.use_cache and os.path.exists(global_legible_results_path) and os.path.exists(global_illegible_results_path):
            self.logger.info("Reading legible & illegible results from cache (both global files exist).")
            with open(global_legible_results_path, 'r') as f_leg:
                self.loaded_legible_results = json.load(f_leg)
            with open(global_illegible_results_path, 'r') as f_ill:
                self.loaded_illegible_results = json.load(f_ill)
            return  # Skip re-aggregation altogether

        # 2) Otherwise, we need to re-aggregate from individual tracklet files.
        self.logger.info("Aggregating legible & illegible results (cache not used or only one file is missing).")
        for tracklet in self.tracklets_to_process:
            legible_results_path = os.path.join(self.output_processed_data_path, tracklet, config.dataset['SoccerNet']['legible_result'])
            illegible_results_path = os.path.join(self.output_processed_data_path, tracklet, config.dataset['SoccerNet']['illegible_result'])

            # Aggregate legible results
            with open(legible_results_path, 'r') as openfile:
                legible_results = json.load(openfile)
                if self.loaded_legible_results is None:
                    self.loaded_legible_results = legible_results
                else:
                    for key, val in legible_results.items():
                        if key in self.loaded_legible_results:
                            self.loaded_legible_results[key].extend(val)
                        else:
                            self.loaded_legible_results[key] = val

            # Aggregate illegible results
            # The structure is: {'illegible': [list of tracklet numbers]}
            with open(illegible_results_path, 'r') as openfile:
                illegible_results = json.load(openfile)
                if self.loaded_illegible_results is None:
                    self.loaded_illegible_results = illegible_results
                else:
                    self.loaded_illegible_results['illegible'].extend(illegible_results['illegible'])

        # 3) Write aggregated results back to the global files.
        with open(global_legible_results_path, 'w') as outfile:
            json.dump(self.loaded_legible_results, outfile)

        with open(global_illegible_results_path, 'w') as outfile:
            json.dump(self.loaded_illegible_results, outfile)

        self.logger.info(f"Saved global legible results to: {global_legible_results_path}")
        self.logger.info(f"Saved global illegible results to: {global_illegible_results_path}")

    def aggregate_legibility_results_data(self):
        global_legible_results_path = os.path.join(self.common_processed_data_dir, config.dataset['SoccerNet']['legible_result'])
        global_illegible_results_path = os.path.join(self.common_processed_data_dir, config.dataset['SoccerNet']['illegible_result'])

        # 1) If use_cache is True and both global files exist, skip the loop entirely and load from cache.
        if self.use_cache and os.path.exists(global_legible_results_path) and os.path.exists(global_illegible_results_path):
            self.logger.info("Reading legible & illegible results from cache (both global files exist).")
            with open(global_legible_results_path, 'r') as f_leg:
                self.loaded_legible_results = json.load(f_leg)
            with open(global_illegible_results_path, 'r') as f_ill:
                self.loaded_illegible_results = json.load(f_ill)
            return  # Skip re-aggregation altogether

        # 2) Otherwise, we need to re-aggregate from individual tracklet files.
        self.logger.info("Aggregating legible & illegible results (cache not used or only one file is missing).")
        for tracklet in self.tracklets_to_process:
            legible_results_path = os.path.join(self.output_processed_data_path, tracklet, config.dataset['SoccerNet']['legible_result'])
            illegible_results_path = os.path.join(self.output_processed_data_path, tracklet, config.dataset['SoccerNet']['illegible_result'])

            # Aggregate legible results
            with open(legible_results_path, 'r') as openfile:
                legible_results = json.load(openfile)
                if self.loaded_legible_results is None:
                    self.loaded_legible_results = legible_results
                else:
                    for key, val in legible_results.items():
                        if key in self.loaded_legible_results:
                            self.loaded_legible_results[key].extend(val)
                        else:
                            self.loaded_legible_results[key] = val

            # Aggregate illegible results
            # The structure is: {'illegible': [list of tracklet numbers]}
            with open(illegible_results_path, 'r') as openfile:
                illegible_results = json.load(openfile)
                if self.loaded_illegible_results is None:
                    self.loaded_illegible_results = illegible_results
                else:
                    self.loaded_illegible_results['illegible'].extend(illegible_results['illegible'])

        # 3) Write aggregated results back to the global files.
        with open(global_legible_results_path, 'w') as outfile:
            json.dump(self.loaded_legible_results, outfile)

        with open(global_illegible_results_path, 'w') as outfile:
            json.dump(self.loaded_illegible_results, outfile)

        self.logger.info(f"Saved global legible results to: {global_legible_results_path}")
        self.logger.info(f"Saved global illegible results to: {global_illegible_results_path}")

    def aggregate_pose(self):
        """Aggregates pose results from individual tracklets into a global file."""
        self.logger.info("Aggregating pose results")

        # Path for the global pose results
        global_pose_results_path = os.path.join(self.common_processed_data_dir,
                                                config.dataset['SoccerNet']['pose_output_json'])

        # If cache is enabled and global file exists, we can skip aggregation
        if self.use_cache and os.path.exists(global_pose_results_path):
            self.logger.info("Using cached global pose results")
            return

        # Initialize empty list to hold all pose results
        all_pose_results = []

        # Process each legible tracklet
        for tracklet in self.legible_tracklets_list:
            tracklet_pose_path = os.path.join(self.output_processed_data_path,
                                              tracklet,
                                              config.dataset['SoccerNet']['pose_output_json'])

            # Skip if the tracklet doesn't have pose results
            if not os.path.exists(tracklet_pose_path):
                continue

            # Read the tracklet's pose results
            with open(tracklet_pose_path, 'r') as f:
                tracklet_pose_data = json.load(f)

            # Append to our global list
            if 'pose_results' in tracklet_pose_data:
                all_pose_results.extend(tracklet_pose_data['pose_results'])

        # Write the aggregated results to the global file
        with open(global_pose_results_path, 'w') as f:
            json.dump({"pose_results": all_pose_results}, f)

        self.logger.info(f"Saved aggregated pose results to: {global_pose_results_path}")
    def set_ball_tracks(self):
        global_ball_tracks_path = os.path.join(self.common_processed_data_dir, config.dataset['SoccerNet']['soccer_ball_list'])

        # 1) If use_cache is True and the global file exists, load and skip aggregation.
        if self.use_cache and os.path.exists(global_ball_tracks_path):
            self.logger.info("Reading ball tracks from cache.")
            with open(global_ball_tracks_path, 'r') as f:
                data = json.load(f)  # data is expected to be {"ball_tracks": [...]}
                self.loaded_ball_tracks = data['ball_tracks']  # Extract the array
            return  # Skip re-aggregation

        # 2) Otherwise, aggregate ball tracks from individual tracklet files.
        self.logger.info("Aggregating ball tracks (cache not used or file missing).")
        aggregated_ball_tracks = []
        for tracklet in self.tracklets_to_process:
            local_ball_tracks_path = os.path.join(self.output_processed_data_path, tracklet, config.dataset['SoccerNet']['soccer_ball_list'])
            with open(local_ball_tracks_path, 'r') as f:
                data = json.load(f)  # data is expected to be {"ball_tracks": [...]}
            # If "ball_tracks" is an array, possibly empty or with a single track name
            aggregated_ball_tracks.extend(data['ball_tracks'])

        self.loaded_ball_tracks = aggregated_ball_tracks

        # 3) Write the aggregated results back to the global file, preserving the same structure.
        with open(global_ball_tracks_path, 'w') as outfile:
            json.dump({"ball_tracks": self.loaded_ball_tracks}, outfile)

        self.logger.info(f"Saved global ball tracks to: {global_ball_tracks_path}")
                
    def init_json_for_pose_estimator(self):
        """
        Generate pose input JSON files for each tracklet. This method aggregates
        legibility results and then, for each tracklet, writes a JSON file (stored
        in that tracklet's processed directory) that lists the full paths of the images.
        """
        self.logger.info("Generating json for pose")
        self.aggregate_legibility_results_data()

<<<<<<< HEAD
        all_tracklets = {int(k) for k in self.loaded_legible_results.keys()}
        illegible = {int(x) for x in self.loaded_illegible_results["illegible"]}
        legible_set = all_tracklets - illegible
        self.legible_tracklets_list = sorted(legible_set)
        self.legible_tracklets_list = [str(x) for x in self.legible_tracklets_list]
        self.logger.info(f"Legible tracklets list: {', '.join([x for x in self.legible_tracklets_list])}")
=======
        # Need to perform a set difference because loaded_legible_results.keys() is just all tracklets, but array will be empty
        # loaded_illegible_results.keys() is only the illegible ones
        #print(self.loaded_legible_results.keys())
        #print(self.loaded_illegible_results["illegible"])
        self.legible_tracklets_list = self.loaded_legible_results.keys() - self.loaded_illegible_results["illegible"]

        # Sort the self.legible_tracklets_list
        self.legible_tracklets_list = sorted(self.legible_tracklets_list)

        #print(f"Legible tracklets: {self.legible_tracklets_list}")
>>>>>>> c5dcfd20

        num_messages = 0

        def worker_from_loaded(key, entries):
            """
            Worker that processes tracklets we already have in self.loaded_legible_results.
            Returns a list of log messages so we can print them in the main thread.
            """
            nonlocal num_messages
            log_messages = []
            output_json = os.path.join(self.output_processed_data_path, key, config.dataset['SoccerNet']['pose_input_json'])

            if self.use_cache and os.path.exists(output_json):
                num_messages += 1
                if num_messages == 1:
<<<<<<< HEAD
                    # Instead of self.logger.info, store the message and return it.
                    log_messages.append("Used cached data for pose JSON")
                return log_messages
=======
                    self.logger.info("Used cached data for pose JSON")
                return
>>>>>>> c5dcfd20

            # Build full paths for each image entry
            images = [os.path.join(os.getcwd(), entry) for entry in entries]
            helpers.generate_json(images, output_json)

            log_messages.append(f"Generated pose JSON for tracklet {key} with {len(images)} images.")
            return log_messages

        def worker_from_dir(tracklet):
            """
            Worker that processes tracklets NOT in loaded_legible_results. We read images from a folder.
            Returns a list of log messages so we can print them in the main thread.
            """
            nonlocal num_messages
            log_messages = []
            output_json = os.path.join(self.output_processed_data_path, tracklet, config.dataset['SoccerNet']['pose_input_json'])

            if self.use_cache and os.path.exists(output_json):
                num_messages += 1
                if num_messages == 1:
<<<<<<< HEAD
                    log_messages.append("Used cached data for pose JSON")
                return log_messages
=======
                    self.logger.info("Used cached data for pose JSON")
                return
>>>>>>> c5dcfd20

            track_dir = os.path.join(self.input_data_path, tracklet)
            imgs = os.listdir(track_dir)
            
            self.logger.info(f"Images before any subsetting: {len(imgs)}")

            # Subset to desired number of images
            if self.num_images_per_tracklet is not None:
                log_messages.append(f"Subsetting images to {self.num_images_per_tracklet} for tracklet {tracklet}")
                imgs = imgs[:self.num_images_per_tracklet]
                
            self.logger.info(f"Images after subsetting: {len(imgs)}")

            images = [os.path.join(os.getcwd(), track_dir, img) for img in imgs]
            log_messages.append(f"Constructed images for tracklet {tracklet}: {','.join(images)}")
            helpers.generate_json(images, output_json)
            log_messages.append(f"Generated pose JSON for tracklet {tracklet} with {len(images)} images.")

            return log_messages

        futures = []
        with ThreadPoolExecutor(max_workers=self.num_workers * self.num_threads_multiplier) as executor:
            if self.loaded_legible_results is not None:
                # Process each tracklet from the loaded legible results
                for key, entries in self.loaded_legible_results.items():
                    futures.append(executor.submit(worker_from_loaded, key, entries))
            else:
                # Process each tracklet from tracklets_to_process by reading its directory.
                for tr in self.tracklets_to_process:
                    futures.append(executor.submit(worker_from_dir, tr))

            # Use tqdm to display progress over all futures
            for future in tqdm(as_completed(futures), total=len(futures), desc="Generating pose JSON"):
                try:
                    worker_log_messages = future.result()  # list of strings
                    # Now we do the actual logging on the main thread
                    for msg in worker_log_messages:
                        self.logger.info(msg)
                except Exception as e:
                    self.logger.error(f"Error processing tracklet for pose json: {e}")

        self.logger.info("Completed generating JSON for pose")
<<<<<<< HEAD
                
    def run_pose_estimation_model(self, series=False, pyscript=False):
        self.logger.info("Detecting pose")

        # If running in series, call the worker function for each tracklet sequentially.
=======

    def run_pose_estimation_model(self, series=False, pyscrippt=False):
        self.logger.info("Detecting pose")

        def worker(tracklet):
            # Build absolute paths for the input and output JSON files for this tracklet
            input_json = os.path.abspath(os.path.join(
                self.output_processed_data_path, tracklet, config.dataset['SoccerNet']['pose_input_json']))
            output_json = os.path.abspath(os.path.join(
                self.output_processed_data_path, tracklet, config.dataset['SoccerNet']['pose_output_json']))

            if not os.path.exists(input_json):
                self.logger.warning(f"[{tracklet}] Input JSON not found: {input_json}")

            # Build absolute path to the pose.py script
            pose_script_path = os.path.abspath(os.path.join(
                Path.cwd().parent.parent, "StreamlinedPipelineScripts", "pose.py"))

            # Config and checkpoint
            pose_config_path = os.path.abspath(os.path.join(
                Path.cwd().parent.parent, config.pose_home, "configs", "body", "2d_kpt_sview_rgb_img",
                "topdown_heatmap", "coco", "ViTPose_huge_coco_256x192.py"))
            pose_checkpoint_path = os.path.abspath(os.path.join(
                Path.cwd().parent.parent, config.pose_home, "checkpoints", "vitpose-h.pth"))

            if pyscrippt:
                # Get direct path to Python in vitpose environment
                vitpose_python = os.path.join(os.path.expanduser("~"), "miniconda3", "envs", "vitpose", "python.exe")

                # Create environment with KMP_DUPLICATE_LIB_OK set to TRUE
                env = os.environ.copy()
                env["KMP_DUPLICATE_LIB_OK"] = "TRUE"

                command = [
                    vitpose_python,  # Use direct path to Python executable instead of conda run
                    f"{os.path.join(Path.cwd().parent.parent, 'StreamlinedPipelineScripts', 'pose.py')}",
                    f"{config.pose_home}/configs/body/2d_kpt_sview_rgb_img/topdown_heatmap/coco/ViTPose_huge_coco_256x192.py",
                    f"{config.pose_home}/checkpoints/vitpose-h.pth",
                    "--img-root", "/",
                    "--json-file", input_json,
                    "--out-json", output_json
                ]

            else:
                command = [
                    "conda", "run", "-n", config.pose_env, "python", "-u",
                    pose_script_path,
                    pose_config_path,
                    pose_checkpoint_path,
                    "--img-root", "/",
                    "--json-file", input_json,
                    "--out-json", output_json,
                    "--image-batch-size", str(self.image_batch_size)
                ]

            if self.use_cache and os.path.exists(output_json):
                return

            # self.logger.info(f"[{tracklet}] Running command: {' '.join(command)}")

            try:
                process = subprocess.Popen(
                    command,
                    stdout=subprocess.PIPE,
                    stderr=subprocess.STDOUT,
                    text=True,
                    bufsize=1
                )
                for line in iter(process.stdout.readline, ''):
                    if line:
                        self.logger.info(f"[{tracklet}] {line.strip()}")
                process.stdout.close()
                return_code = process.wait()
                if return_code != 0:
                    self.logger.error(f"[{tracklet}] Process returned non-zero exit code: {return_code}")
            except subprocess.CalledProcessError as e:
                self.logger.error(f"[{tracklet}] Pose estimation failed: {e}")
                self.logger.info(e.stdout)
                self.logger.error(e.stderr)

>>>>>>> c5dcfd20
        if series:
            self.logger.info("Running pose estimation in series")
            for tracklet in tqdm(self.legible_tracklets_list, desc="Running pose estimation (series)", leave=True):
                pose_worker(tracklet,
                                self.output_processed_data_path,
                                self.image_batch_size,
                                config.pose_env,
                                config.pose_home,
                                self.use_cache,
                                self.logger,
                                pyscript)
        else:
            self.logger.info(f"Legible tracklets list: {', '.join(self.legible_tracklets_list)}")
            futures = []
            self.logger.info(f"Running pose estimation with multiprocessing using {self.num_workers} workers")
            if self.num_workers > 2:
                self.logger.warning("High number of workers may cause GPU memory issues; consider reducing workers or images per batch.")
            from concurrent.futures import ProcessPoolExecutor, as_completed
            
            # Configure logging for processes
            logging_config = {
                'level': "INFO",
                'format': '%(asctime)s - %(name)s - %(levelname)s - %(message)s',
                # Add other logger configuration if needed
            }
            
            # NOTE: ProcessPool is 25% faster but shoes no logs. ThreadPool shows us logs so might be better to just stick to ThreadPool
            with ThreadPoolExecutor(max_workers=self.num_workers) as executor:
                for tracklet in self.legible_tracklets_list:
<<<<<<< HEAD
                    futures.append(executor.submit(pose_worker,
                                                tracklet,
                                                self.output_processed_data_path,
                                                self.image_batch_size,
                                                config.pose_env,
                                                config.pose_home,
                                                self.use_cache,
                                                logging_config,  # Pass config instead of logger object
                                                pyscript))
                for _ in tqdm(as_completed(futures), total=len(futures), desc="Running pose estimation", position=0, leave=True):
                    pass  # Simply update progress
=======
                    futures.append(executor.submit(worker, tracklet))

                for _ in tqdm(as_completed(futures), total=len(futures), desc="Running pose estimation", position=0,
                              leave=True):
                    pass  # tqdm progress
>>>>>>> c5dcfd20

        self.logger.info("Done detecting pose")
        
    # get confidence-filtered points from pose results
    def get_points(self, pose):
        points = pose["keypoints"]
        if len(points) < 12:
            #print("not enough points")
            return []
        relevant = [points[6], points[5], points[11], points[12]]
        result = []
        for r in relevant:
            if r[2] < self.CONFIDENCE_THRESHOLD:
                #print(f"confidence {r[2]}")
                return []
            result.append(r[:2])
        return result
        
    def process_crop(self, entry, all_legible, crops_destination_dir):
        """
        Process a single pose result entry: if the image is in the keep list (all_legible),
        compute a crop based on the pose keypoints and save the cropped image.
        
        Returns a dictionary with keys:
        - "skipped": a dict (possibly empty) with counts per track (derived from image name)
        - "saved": a list of image names that were successfully cropped and saved
        - "miss": count (0 or 1) for this entry if it was skipped due to unreliable points or wrong shape.
        """
        filtered_points = self.get_points(entry)
        img_name = entry["img_name"]
        base_name = os.path.basename(img_name)

        # Skip this entry if the image isn’t in the legible list.
        if base_name not in all_legible:
            return None

        # If no valid keypoints, count as a miss.
        if len(filtered_points) == 0:
            print(f"skipping {img_name}, unreliable points")
            tr = base_name.split('_')[0]
            return {"skipped": {tr: 1}, "saved": [], "miss": 1}

        img = cv2.imread(img_name)
        if img is None:
            print(f"can't find {img_name}")
            return None

        height, width, _ = img.shape
        x_min = min(p[0] for p in filtered_points) - self.PADDING
        x_max = max(p[0] for p in filtered_points) + self.PADDING
        y_min = min(p[1] for p in filtered_points) - self.PADDING
        y_max = max(p[1] for p in filtered_points)
        x1 = int(0 if x_min < 0 else x_min)
        y1 = int(0 if y_min < 0 else y_min)
        x2 = int(width - 1 if x_max > width else x_max)
        y2 = int(height - 1 if y_max > height else y_max)

        crop = img[y1:y2, x1:x2, :]
        h, w, _ = crop.shape
        if h == 0 or w == 0:
            print(f"skipping {img_name}, shape is wrong")
            tr = base_name.split('_')[0]
            return {"skipped": {tr: 1}, "saved": [], "miss": 1}

        out_path = os.path.join(crops_destination_dir, base_name)
        cv2.imwrite(out_path, crop)
        return {"skipped": {}, "saved": [img_name], "miss": 0}

    def generate_crops(self, json_file, crops_destination_dir, all_legible=None):
        """
        Parallelized cropping function.
        
        Arguments:
        - json_file: Path to the JSON file containing pose results.
        - crops_destination_dir: Directory where cropped images will be saved.
        - all_legible: Optionally, a precomputed list of image basenames that are legible.
        
        Returns:
        - skipped: Aggregated dictionary of skipped counts per track.
        - saved: Aggregated list of image names that were successfully processed.
        """
        # Compute all_legible if not provided.
        if all_legible is None:
            all_legible = []
            for key in self.loaded_legible_results.keys():
                for entry in self.loaded_legible_results[key]:
                    all_legible.append(os.path.basename(entry))

        with open(json_file, 'r') as f:
            data = json.load(f)
            all_poses = data["pose_results"]

        # Prepare containers for aggregated results.
        aggregated_skipped = {}
        aggregated_saved = []
        total_misses = 0

        # Parallel processing.
        with ThreadPoolExecutor(max_workers=self.num_workers * self.num_threads_multiplier) as executor:
            futures = [
                executor.submit(self.process_crop, entry, all_legible, crops_destination_dir)
                for entry in all_poses
            ]
            for future in tqdm(as_completed(futures), total=len(futures), desc="Generating crops"):
                result = future.result()
                if result is None:
                    continue
                # Aggregate skipped counts.
                for tr, count in result["skipped"].items():
                    aggregated_skipped[tr] = aggregated_skipped.get(tr, 0) + count
                # Aggregate saved images.
                aggregated_saved.extend(result["saved"])
                total_misses += result["miss"]

        print(f"skipped {total_misses} out of {len(all_poses)}")
        return aggregated_skipped, aggregated_saved

    def run_crops_model(self):
        output_json = os.path.join(self.common_processed_data_dir, config.dataset['SoccerNet']['pose_output_json'])

        self.logger.info("Generate crops")
        crops_destination_dir = os.path.join(self.common_processed_data_dir,
                                             config.dataset['SoccerNet']['crops_folder'], 'imgs')
        Path(crops_destination_dir).mkdir(parents=True, exist_ok=True)
        # self.logger.info(f"Before setting legible results data: {self.loaded_legible_results}")
        self.aggregate_legibility_results_data()
        # self.logger.info(f"After setting legible results data: {self.loaded_legible_results}")
        self.generate_crops(output_json, crops_destination_dir)
        self.logger.info("Done generating crops")
        
    def run_str_model(self):
        self.logger.info("Predicting numbers")
        os.chdir(str(Path.cwd().parent.parent))  # ensure correct working directory
        print("Current working directory: ", os.getcwd())
        command = [
            "conda", "run", "-n", config.str_env, "python",
            os.path.join("StreamlinedPipelineScripts", "str.py"),
            DataPaths.STR_MODEL.value,
            f"--data_root={self.image_dir}",
            "--batch_size=1",
            "--inference",
            "--result_file", self.str_result_file
        ]
        
        # Cache flag:
        # if self.use_cache:
        #     command.append("--use_cache")

        try:
            result = subprocess.run(command, capture_output=True, text=True, check=True)
            # Log standard output and errors
            self.logger.info(result.stdout)
            self.logger.error(result.stderr)
        except subprocess.CalledProcessError as e:
            self.logger.error(f"Error running STR model: {e}")
            self.logger.info(e.stdout)    # Log stdout even in failure
            self.logger.error(e.stderr)   # Log stderr for debugging

        self.logger.info("Done predicting numbers")

    def run_clip4str_model(self):
        """
        Run the CLIP4STR model for scene text recognition in parallel.
        Uses the clip4str.py module to handle the processing.
        """
        self.logger.info("Predicting numbers using parallel CLIP4STR model")
        # Use the built-in string conversion function explicitly
        base_dir = __builtins__['str'](Path.cwd().parent.parent)  # Get base project directory
        os.chdir(base_dir)  # ensure correct working directory
        print("Current working directory: ", os.getcwd())

        # Import the clip4str module with a different name to avoid conflict
        sys.path.append(os.path.join(base_dir, "StreamlinedPipelineScripts"))

        # Set paths
        clip4str_dir = os.path.join(base_dir, "str", "CLIP4STR")
        model_path = os.path.join(clip4str_dir, "pretrained", "clip", "clip4str_huge_3e942729b1.pt")
        clip_pretrained = os.path.join(clip4str_dir, "pretrained", "clip", "appleDFN5B-CLIP-ViT-H-14.bin")
        read_script_path = os.path.join(clip4str_dir, "read.py")

        # Path to Python executable
        python_exe = os.path.join(os.path.expanduser("~"), "miniconda3", "envs", config.clip4str_env, "python.exe")

        # Set environment variables
        env = os.environ.copy()
        env["PYTHONIOENCODING"] = "utf-8"
        env["KMP_DUPLICATE_LIB_OK"] = "TRUE"

        # Path to images directory and result file
        crops_dir = os.path.join(self.image_dir, 'imgs')
        result_file = self.str_result_file

        # Run CLIP4STR inference using the parallel module
        num_parallel_workers = self.num_workers
        batch_size = self.image_batch_size

        self.gpu_semaphore = threading.Semaphore(value=2)

        success = clip4str_module.run_parallel_clip4str_inference(
            python_path=python_exe,
            read_script_path=read_script_path,
            model_path=model_path,
            clip_pretrained_path=clip_pretrained,
            images_dir=crops_dir,
            result_file=result_file,
            logger=self.logger,
            num_workers=num_parallel_workers,
            batch_size=batch_size,
            env=env,
            gpu_semaphore=self.gpu_semaphore
        )

        self.logger.info("Done predicting numbers with parallel CLIP4STR")

    def is_track_legible(self, track, illegible_list, legible_tracklets):
        THRESHOLD_FOR_TACK_LEGIBILITY = 0
        if track in illegible_list:
            return False
        try:
            if len(legible_tracklets[track]) <= THRESHOLD_FOR_TACK_LEGIBILITY:
                return False
        except KeyError:
            return False
        return True
    
    def evaluate_legibility_results(self, load_soccer_ball_list=False):
        self.logger.info(f"Evaluating legibility results on {len(self.tracklets_to_process)} tracklets")

        # Initialize accumulators and lists for failed cases.
        total_correct = 0
        total_tracks = 0
        total_TP = 0
        total_FP = 0
        total_FN = 0
        total_TN = 0
        all_false_positive = []  # Tracklets that are illegible in ground truth but predicted as legible.
        all_false_negative = []  # Tracklets that are legible in ground truth but predicted as illegible.

        # Read the ground truth file once (shared across workers)
        with open(self.gt_data_path, 'r') as gf:
            gt_dict = json.load(gf)

        # If a soccer ball list is to be used, load it once.
        balls_list = []
        if load_soccer_ball_list:
            # TODO: Change from load_soccer_ball_list to actual path.
            with open(load_soccer_ball_list, 'r') as sf:
                balls_json = json.load(sf)
            balls_list = balls_json.get('ball_tracks', [])

        # Define a worker that processes a single tracklet.
        def worker(track):
            tracklet_processed_output_dir = os.path.join(self.output_processed_data_path, track)
            illegible_path = os.path.join(tracklet_processed_output_dir, config.dataset['SoccerNet']['illegible_result'])
            legible_tracklets_path = os.path.join(tracklet_processed_output_dir, config.dataset['SoccerNet']['legible_result'])

            # Read legibility results for this tracklet.
            with open(legible_tracklets_path, 'r') as f:
                legible_tracklets = json.load(f)
            with open(illegible_path, 'r') as f:
                illegible_list = json.load(f).get('illegible', [])

            # Skip processing if this tracklet is in the soccer ball list.
            if track in balls_list:
                return {
                    "correct": 0, "TP": 0, "TN": 0, "FP": 0, "FN": 0, "total": 0,
                    "FP_tracks": [], "FN_tracks": []
                }

            # Get the ground truth value and determine predicted legibility.
            true_value = str(gt_dict[track])
            predicted_legible = self.is_track_legible(track, illegible_list, legible_tracklets)

            # Initialize per-track statistics and lists for failed cases.
            stats = {
                "correct": 0, "TP": 0, "TN": 0, "FP": 0, "FN": 0, "total": 1,
                "FP_tracks": [], "FN_tracks": []
            }

            # Evaluate and record misclassifications:
            # Ground truth == '-1' means track should be illegible.
            if true_value == '-1' and not predicted_legible:
                stats["correct"] = 1
                stats["TN"] = 1
            # Ground truth != '-1' means track should be legible.
            elif true_value != '-1' and predicted_legible:
                stats["correct"] = 1
                stats["TP"] = 1
            # Misclassification: track is illegible in GT but predicted as legible.
            elif true_value == '-1' and predicted_legible:
                stats["FP"] = 1
                stats["FP_tracks"].append(track)
            # Misclassification: track is legible in GT but predicted as illegible.
            elif true_value != '-1' and not predicted_legible:
                stats["FN"] = 1
                stats["FN_tracks"].append(track)

            return stats

        # Use ThreadPoolExecutor to run the worker for each track in parallel.
        futures = []
        with ThreadPoolExecutor(max_workers=self.num_workers * self.num_threads_multiplier) as executor:
            for track in self.tracklets_to_process:
                futures.append(executor.submit(worker, track))

            for future in tqdm(as_completed(futures), total=len(futures), desc="Evaluating legibility"):
                try:
                    result = future.result()
                    total_correct += result["correct"]
                    total_TP += result["TP"]
                    total_TN += result["TN"]
                    total_FP += result["FP"]
                    total_FN += result["FN"]
                    total_tracks += result["total"]
                    all_false_positive.extend(result.get("FP_tracks", []))
                    all_false_negative.extend(result.get("FN_tracks", []))
                except Exception as e:
                    self.logger.error(f"Error processing a tracklet: {e}")

        # Compute metrics. Avoid division by zero.
        accuracy = (100 * total_correct / total_tracks) if total_tracks > 0 else 0
        precision = (total_TP / (total_TP + total_FP)) if (total_TP + total_FP) > 0 else 0
        recall = (total_TP / (total_TP + total_FN)) if (total_TP + total_FN) > 0 else 0
        f1 = (2 * precision * recall / (precision + recall)) if (precision + recall) > 0 else 0

        self.logger.info(f'Correct {total_correct} out of {total_tracks}. Accuracy {accuracy}%.')
        self.logger.info(f'TP={total_TP}, TN={total_TN}, FP={total_FP}, FN={total_FN}')
        self.logger.info(f"Precision={precision}, Recall={recall}")
        self.logger.info(f"F1={f1}")

        # Save the failed cases (misclassified tracklets) as a JSON file.
        failed_cases = {
            "legible_but_marked_illegible": all_false_negative,  # Should be legible but predicted illegible.
            "illegible_but_marked_legible": all_false_positive   # Should be illegible but predicted legible.
        }
        failed_cases_file = os.path.join(self.common_processed_data_dir, 'failed_legibility_cases.json')
        with open(failed_cases_file, 'w') as f:
            json.dump(failed_cases, f)
        self.logger.info(f"Saved failed legibility cases to: {failed_cases_file}")
        
    def consolidated_results(self, image_dir, dict, illegible_path, soccer_ball_list=None):
        if not soccer_ball_list is None or soccer_ball_list == []:
            self.logger.info("Consolidating results: Using soccer ball list")
            global_ball_tracks_path = os.path.join(self.common_processed_data_dir, config.dataset['SoccerNet']['soccer_ball_list'])
            with open(global_ball_tracks_path, 'r') as sf:
                balls_json = json.load(sf)
            balls_list = balls_json['ball_tracks']
            for entry in balls_list:
                dict[str(entry)] = 1

        with open(illegible_path, 'r') as f:
            illegile_dict = json.load(f)
        all_illegible = illegile_dict['illegible']
        for entry in all_illegible:
            if not str(entry) in dict.keys():
                dict[str(entry)] = -1

        all_tracks = os.listdir(image_dir)
        for t in all_tracks:
            if not t in dict.keys():
                dict[t] = -1
            else:
                dict[t] = int(dict[t])
        return dict
        
    def combine_results(self):
        # 8. combine tracklet results
        # Read predicted results, stack unique predictions, sum confidence scores for each, choose argmax
        results_dict, self.analysis_results = helpers.process_jersey_id_predictions(self.str_result_file, useBias=True)
        # You may also consider your alternative processing methods below.
        illegible_path = os.path.join(self.common_processed_data_dir, config.dataset['SoccerNet']['illegible_result'])
        
        #self.logger.info(f"DEBUG STR Results: {self.analysis_results}")
        #self.logger.info(f"DEBUG Results Dict: {results_dict}")
        #self.logger.info(f"DEBUG Illegible Path: {illegible_path}")
        #self.logger.info("DEBUG Soccer Ball List: ", self.loaded_ball_tracks)
        
        # add illegible tracklet predictions (if any)
        self.set_ball_tracks()
        self.consolidated_dict = self.consolidated_results(self.image_dir, results_dict, illegible_path, soccer_ball_list=self.loaded_ball_tracks)

        # Save results as JSON.
        final_results_path = os.path.join(self.common_processed_data_dir, config.dataset['SoccerNet']['final_result'])
        with open(final_results_path, 'w') as f:
            json.dump(self.consolidated_dict, f)
            
    def evaluate_end_results(self):
        # 9. evaluate accuracy
        final_results_path = os.path.join(self.common_processed_data_dir, config.dataset['SoccerNet']['final_result'])
        if self.consolidated_dict is None:
            with open(final_results_path, 'r') as f:
                self.consolidated_dict = json.load(f)
        with open(self.gt_data_path, 'r') as gf:
            gt_dict = json.load(gf)
        
        # Instead of evaluating against all keys in gt_dict, evaluate only over the common keys.
        common_keys = set(self.consolidated_dict.keys()).intersection(set(gt_dict.keys()))
        print(f"Evaluating on {len(common_keys)} tracklets (out of {len(gt_dict)} in GT).")
        
        self.evaluate_results(self.consolidated_dict, gt_dict, full_results=self.analysis_results, keys=common_keys)
        
    def evaluate_results(self, consolidated_dict, gt_dict, full_results=None, keys=None):
        """
        Evaluates the consolidated results against the ground truth.
        Only keys in the provided 'keys' set (or the intersection of consolidated_dict and gt_dict, if not provided)
        are evaluated.
        """
        SKIP_ILLEGIBLE = False
        if keys is None:
            keys = set(consolidated_dict.keys()).intersection(set(gt_dict.keys()))
            
        correct = 0
        total = 0
        mistakes = []
        count_of_correct_in_full_results = 0
        
        for tid in keys:
            predicted = consolidated_dict[tid]
            # If a key is missing in gt_dict, skip (or assume a default value of -1)
            true_value = gt_dict.get(tid, -1)
            
            if SKIP_ILLEGIBLE and (str(true_value) == "-1" or str(predicted) == "-1"):
                continue
            if str(true_value) == str(predicted):
                correct += 1
            else:
                mistakes.append(tid)
            total += 1
            
        if total > 0:
            accuracy = 100.0 * correct / total
        else:
            accuracy = 0.0
            
        print(f"Total evaluated tracklets: {total}, correct: {correct}, accuracy: {accuracy}%")
        
        # Additional evaluation details.
        illegible_mistake_count = 0
        illegible_gt_count = 0
        for tid in mistakes:
            if str(consolidated_dict[tid]) == "-1":
                illegible_mistake_count += 1
            elif str(gt_dict[tid]) == "-1":
                illegible_gt_count += 1
            elif full_results is not None and tid in full_results:
                if gt_dict[tid] in full_results[tid]['unique']:
                    count_of_correct_in_full_results += 1
                    
        print(f"Mistakes (illegible predicted): {illegible_mistake_count}")
        print(f"Mistakes (legible but GT illegible): {illegible_gt_count}")
        print(f"Correct in full results but not picked: {count_of_correct_in_full_results}")

    def skip_preprocessing(self, current_tracklet_dir) -> bool:
        if self.use_cache:
            # Files to check if they exist
            files_to_check = [
                "features.npy",
                "illegible_results.json",
                "legible_results.json",
                "main_subject_gauss_th=3.5_r=1.json",
                "main_subject_gauss_th=3.5_r=2.json",
                "main_subject_gauss_th=3.5_r=3.json",
                "soccer_ball.json"
            ]
            # If any one of them is missing, return False (i.e., do NOT skip)
            for file in files_to_check:
                if not os.path.exists(os.path.join(current_tracklet_dir, file)):
                    #self.logger.info("Cache file missing. Preprocessing cannot be skipped")
                    return False

            #self.logger.info(f"Skipping preprocessing for tracklet: {current_tracklet_dir}")
            return True

        return False  # If no use_cache, we never skip
        
    def run_soccernet(self,
                      run_soccer_ball_filter=True,
                      generate_features=True,
                      run_filter=True,
                      run_legible=True,
                      run_legible_eval=True,
                      run_pose=True,
                      run_crops=True,
                      run_str=True,
                      run_combine=True,
                      run_eval=True,
                      use_clip4str=True,
                      pyscrippt=True):
        self.logger.info("Running the SoccerNet pipeline.")
        
        if generate_features or run_filter or run_legible:
            # Determine which tracklets to process
            if self.tracklets_to_process_override is None:
                self.logger.info("No tracklets provided. Retrieving from input folder.")
                tracks, max_track = self.data_preprocessor.get_tracks(self.input_data_path)
                tracks = tracks[:self.num_tracklets]
            else:
                self.logger.info(f"Tracklet override applied. Using provided tracklets: {', '.join(self.tracklets_to_process_override)}")
                tracks = self.tracklets_to_process_override

            final_processed_data = {}

            # Loop over batches of tracklets
            pbar = tqdm(range(0, len(tracks), self.tracklet_batch_size), leave=True, position=0)
            
            self.logger.info(f"Tracklet batch size: {self.tracklet_batch_size}")
            self.logger.info(f"Image batch size: {self.image_batch_size}")
            self.logger.info(f"Number of workers: {self.num_workers}")
            self.logger.info(f"Number of threads created: {self.num_workers * self.num_threads_multiplier}")
            for batch_start in pbar:
                batch_end = min(batch_start + self.tracklet_batch_size, len(tracks))
                batch_tracklets = tracks[batch_start:batch_end]

                # Update tqdm description dynamically with batch range
                pbar.set_description(f"Processing Batch Tracklets ({batch_start}-{batch_end})")

                # Find the index of the first tracklet that isn't cached
                first_uncached_index = None
                for i, tracklet in enumerate(batch_tracklets):
                    tracklet_dir = os.path.join(self.output_processed_data_path, tracklet)
                    if not self.skip_preprocessing(tracklet_dir):
                        # Found a tracklet that needs processing
                        first_uncached_index = i
                        break

                if first_uncached_index is None:
                    # All tracklets in this batch are cached
                    self.logger.info(f"All tracklets in {batch_start}-{batch_end} are cached. Skipping feature generation.")
                    continue
                else:
                    # Subset from the first uncached tracklet to the end of the batch
                    if first_uncached_index > 0:
                        self.logger.info(f"Skipping first {first_uncached_index} cached tracklets in "
                                        f"batch {batch_start}-{batch_end}. Processing the rest.")
                    batch_tracklets = batch_tracklets[first_uncached_index:]

                # Now we only generate features for what we need in this batch
                # Phase 0: Generate feature data for the current batch
                data_dict = self.data_preprocessor.generate_features(
                    self.input_data_path,
                    self.output_processed_data_path,
                    num_tracks=len(batch_tracklets),
                    tracks=batch_tracklets
                )

                # Set working subset for this batch
                batch_tracklets_to_process = list(data_dict.keys())

                # Initialize files that rely on self.tracklets_to_process
                self.init_soccer_ball_filter_data_file()
                #self.init_legibility_classifier_data_file()

                # Phase 1: Process each tracklet in parallel for this batch
                tasks = []
                #self.logger.info(f"DEBUG data dict: {batch_tracklets_to_process}")
                for tracklet in batch_tracklets_to_process:
                    #self.logger.info(f"DEBUG tracklet to int: {int(tracklet)}")
                    images = data_dict[tracklet]
                    args = (
                        tracklet,
                        images,
                        self.output_processed_data_path,
                        self.use_cache,
                        self.input_data_path,
                        batch_tracklets_to_process,
                        self.common_processed_data_dir,
                        run_soccer_ball_filter,
                        generate_features,
                        run_filter,
                        run_legible,
                        self.display_transformed_image_sample,
                        self.suppress_logging,
                        self.num_images_per_tracklet,
                        self.image_batch_size,
                        self.GPU_SEMAPHORE
                    )
                    tasks.append(args)

                # If no tasks remain after skipping, move on
                if not tasks:
                    self.logger.info("Should not be here. No tasks to process.")
                    continue

                # RECOMMENDED MULTIPLIER: 3-5x number of workers.
                # e.g. if you have a 14 core CPU and you find 6 cores stable for ProcessPool,
                # you would do 6*3 or 6*5 as input to this ThreadPool
                with ThreadPoolExecutor(max_workers=self.num_workers * self.num_threads_multiplier) as executor:
                    futures = {executor.submit(process_tracklet_worker, task): task[0] for task in tasks}

                    pbar = tqdm(total=len(futures), 
                                desc=f"Processing Batch Tracklets ({batch_start}-{batch_start + self.tracklet_batch_size})", 
                                leave=True, position=0)  # Fixes flickering

                    for future in as_completed(futures):
                        tracklet_name = futures[future]  # Get tracklet name associated with this future
                        if future.exception() is not None:
                            # Log the worker exception BEFORE calling .result()
                            self.logger.error(f"Worker crashed for tracklet {tracklet_name}: {future.exception()}", exc_info=True)
                            continue

                        try:
                            result = future.result()  # Retrieve the successful result
                            self.logger.info(f"Processed tracklet: {result}")
                            # Merge into our overall dictionary
                            final_processed_data[result] = result  # Adjust as needed
                        except Exception as e:
                            # Log unexpected exceptions
                            self.logger.error(f"Unexpected error processing tracklet {tracklet_name}: {e}", exc_info=True)
                        
                        pbar.update(1)  # Ensure tqdm updates properly

                    pbar.close()

        # Phase 2: Running the Models on Pre-Processed + Filtered Data sequentially
        if run_legible_eval:
            self.evaluate_legibility_results()
        if run_pose:
            # CRITICAL: Pose processing should occur after legibility results are computed
            self.init_json_for_pose_estimator()
            self.run_pose_estimation_model(pyscrippt=pyscrippt)
            self.aggregate_pose()
        if run_crops:
            self.run_crops_model()
        if run_str:
            if use_clip4str:
                self.logger.info("Using CLIP4STR model for scene text recognition")
                self.run_clip4str_model()  # Use our new method
            else:
                self.logger.info("Using PARSEQ2 model for scene text recognition")
                self.run_str_model()  # Use the original method
        if run_combine:
            self.combine_results()
        if run_eval:
            self.evaluate_end_results()<|MERGE_RESOLUTION|>--- conflicted
+++ resolved
@@ -20,12 +20,9 @@
 import configuration as config
 import json
 import subprocess
-<<<<<<< HEAD
 import threading
-=======
 import sys
 import StreamlinedPipelineScripts.clip4str as clip4str_module
->>>>>>> c5dcfd20
 
 from DataProcessing.DataPreProcessing import DataPreProcessing, DataPaths, ModelUniverse, CommonConstants
 from DataProcessing.DataAugmentation import DataAugmentation, LegalTransformations, ImageEnhancement
@@ -33,7 +30,6 @@
 from DataProcessing.Logger import CustomLogger
 import helpers
 
-<<<<<<< HEAD
 def pose_worker(tracklet, output_processed_data_path, image_batch_size,
                   pose_env, pose_home, use_cache, logging_config, pyscript):
     """
@@ -121,9 +117,6 @@
         logger.error(f"[{tracklet}] Pose estimation failed: {e}")
         logger.info(e.stdout)
         logger.error(e.stderr)
-=======
-
->>>>>>> c5dcfd20
 
 def process_tracklet_worker(args):
     """
@@ -201,24 +194,6 @@
 
 class CentralPipeline:
     def __init__(self,
-<<<<<<< HEAD
-                input_data_path: DataPaths,
-                gt_data_path: DataPaths,
-                output_processed_data_path: DataPaths,
-                common_processed_data_dir: DataPaths,
-                num_workers: int=8,
-                display_transformed_image_sample: bool=False,
-                num_image_samples: int=1,
-                use_cache: bool=True,
-                suppress_logging: bool=False,
-                num_tracklets: int=None,
-                num_images_per_tracklet: int=None,
-                tracklet_batch_size = 32,
-                image_batch_size: int=200,
-                num_threads_multiplier: int=3,
-                tracklets_to_process_override: list=None,
-                ):
-=======
                  input_data_path: DataPaths,
                  gt_data_path: DataPaths,
                  output_processed_data_path: DataPaths,
@@ -237,7 +212,6 @@
                  tracklets_to_process_override: list = None,
                  ):
         self.gpu_semaphore = None
->>>>>>> c5dcfd20
         self.input_data_path = input_data_path
         self.gt_data_path = gt_data_path
         self.output_processed_data_path = output_processed_data_path
@@ -255,15 +229,11 @@
         self.image_batch_size = image_batch_size
         self.num_threads_multiplier = num_threads_multiplier
         self.tracklets_to_process_override = tracklets_to_process_override
-<<<<<<< HEAD
         
         # If tracklets_to_process_override is a series of ints, convert them to strings
         if self.tracklets_to_process_override is not None and isinstance(self.tracklets_to_process_override, list):
             self.tracklets_to_process_override = [str(x) for x in self.tracklets_to_process_override]
         
-=======
-
->>>>>>> c5dcfd20
         self.loaded_ball_tracks = None
         self.analysis_results = None
 
@@ -300,7 +270,6 @@
         self.DISP_IMAGE_CAP = 1
         self.PADDING = 5
         self.CONFIDENCE_THRESHOLD = 0.4
-<<<<<<< HEAD
         
         if self.tracklets_to_process_override is not None:
             self.tracklets_to_process = self.tracklets_to_process_override
@@ -313,12 +282,6 @@
         # This will become a bottleneck as we enter series code here, but necessary to avoid exploding GPUs.
         self.GPU_SEMAPHORE = threading.Semaphore(value=1)
         
-=======
-
-        tracks, max_track = self.data_preprocessor.get_tracks(self.input_data_path)
-        self.tracklets_to_process = tracks[:self.num_tracklets]
-
->>>>>>> c5dcfd20
     def init_legibility_classifier_data_file(self):
         self.logger.info("Creating placeholder data files for Legibility Classifier.")
         # Legible data pattern: {tracklet_number: [list of image numbers]}
@@ -530,25 +493,12 @@
         self.logger.info("Generating json for pose")
         self.aggregate_legibility_results_data()
 
-<<<<<<< HEAD
         all_tracklets = {int(k) for k in self.loaded_legible_results.keys()}
         illegible = {int(x) for x in self.loaded_illegible_results["illegible"]}
         legible_set = all_tracklets - illegible
         self.legible_tracklets_list = sorted(legible_set)
         self.legible_tracklets_list = [str(x) for x in self.legible_tracklets_list]
         self.logger.info(f"Legible tracklets list: {', '.join([x for x in self.legible_tracklets_list])}")
-=======
-        # Need to perform a set difference because loaded_legible_results.keys() is just all tracklets, but array will be empty
-        # loaded_illegible_results.keys() is only the illegible ones
-        #print(self.loaded_legible_results.keys())
-        #print(self.loaded_illegible_results["illegible"])
-        self.legible_tracklets_list = self.loaded_legible_results.keys() - self.loaded_illegible_results["illegible"]
-
-        # Sort the self.legible_tracklets_list
-        self.legible_tracklets_list = sorted(self.legible_tracklets_list)
-
-        #print(f"Legible tracklets: {self.legible_tracklets_list}")
->>>>>>> c5dcfd20
 
         num_messages = 0
 
@@ -564,14 +514,9 @@
             if self.use_cache and os.path.exists(output_json):
                 num_messages += 1
                 if num_messages == 1:
-<<<<<<< HEAD
                     # Instead of self.logger.info, store the message and return it.
                     log_messages.append("Used cached data for pose JSON")
                 return log_messages
-=======
-                    self.logger.info("Used cached data for pose JSON")
-                return
->>>>>>> c5dcfd20
 
             # Build full paths for each image entry
             images = [os.path.join(os.getcwd(), entry) for entry in entries]
@@ -592,13 +537,8 @@
             if self.use_cache and os.path.exists(output_json):
                 num_messages += 1
                 if num_messages == 1:
-<<<<<<< HEAD
                     log_messages.append("Used cached data for pose JSON")
                 return log_messages
-=======
-                    self.logger.info("Used cached data for pose JSON")
-                return
->>>>>>> c5dcfd20
 
             track_dir = os.path.join(self.input_data_path, tracklet)
             imgs = os.listdir(track_dir)
@@ -641,94 +581,11 @@
                     self.logger.error(f"Error processing tracklet for pose json: {e}")
 
         self.logger.info("Completed generating JSON for pose")
-<<<<<<< HEAD
                 
     def run_pose_estimation_model(self, series=False, pyscript=False):
         self.logger.info("Detecting pose")
 
         # If running in series, call the worker function for each tracklet sequentially.
-=======
-
-    def run_pose_estimation_model(self, series=False, pyscrippt=False):
-        self.logger.info("Detecting pose")
-
-        def worker(tracklet):
-            # Build absolute paths for the input and output JSON files for this tracklet
-            input_json = os.path.abspath(os.path.join(
-                self.output_processed_data_path, tracklet, config.dataset['SoccerNet']['pose_input_json']))
-            output_json = os.path.abspath(os.path.join(
-                self.output_processed_data_path, tracklet, config.dataset['SoccerNet']['pose_output_json']))
-
-            if not os.path.exists(input_json):
-                self.logger.warning(f"[{tracklet}] Input JSON not found: {input_json}")
-
-            # Build absolute path to the pose.py script
-            pose_script_path = os.path.abspath(os.path.join(
-                Path.cwd().parent.parent, "StreamlinedPipelineScripts", "pose.py"))
-
-            # Config and checkpoint
-            pose_config_path = os.path.abspath(os.path.join(
-                Path.cwd().parent.parent, config.pose_home, "configs", "body", "2d_kpt_sview_rgb_img",
-                "topdown_heatmap", "coco", "ViTPose_huge_coco_256x192.py"))
-            pose_checkpoint_path = os.path.abspath(os.path.join(
-                Path.cwd().parent.parent, config.pose_home, "checkpoints", "vitpose-h.pth"))
-
-            if pyscrippt:
-                # Get direct path to Python in vitpose environment
-                vitpose_python = os.path.join(os.path.expanduser("~"), "miniconda3", "envs", "vitpose", "python.exe")
-
-                # Create environment with KMP_DUPLICATE_LIB_OK set to TRUE
-                env = os.environ.copy()
-                env["KMP_DUPLICATE_LIB_OK"] = "TRUE"
-
-                command = [
-                    vitpose_python,  # Use direct path to Python executable instead of conda run
-                    f"{os.path.join(Path.cwd().parent.parent, 'StreamlinedPipelineScripts', 'pose.py')}",
-                    f"{config.pose_home}/configs/body/2d_kpt_sview_rgb_img/topdown_heatmap/coco/ViTPose_huge_coco_256x192.py",
-                    f"{config.pose_home}/checkpoints/vitpose-h.pth",
-                    "--img-root", "/",
-                    "--json-file", input_json,
-                    "--out-json", output_json
-                ]
-
-            else:
-                command = [
-                    "conda", "run", "-n", config.pose_env, "python", "-u",
-                    pose_script_path,
-                    pose_config_path,
-                    pose_checkpoint_path,
-                    "--img-root", "/",
-                    "--json-file", input_json,
-                    "--out-json", output_json,
-                    "--image-batch-size", str(self.image_batch_size)
-                ]
-
-            if self.use_cache and os.path.exists(output_json):
-                return
-
-            # self.logger.info(f"[{tracklet}] Running command: {' '.join(command)}")
-
-            try:
-                process = subprocess.Popen(
-                    command,
-                    stdout=subprocess.PIPE,
-                    stderr=subprocess.STDOUT,
-                    text=True,
-                    bufsize=1
-                )
-                for line in iter(process.stdout.readline, ''):
-                    if line:
-                        self.logger.info(f"[{tracklet}] {line.strip()}")
-                process.stdout.close()
-                return_code = process.wait()
-                if return_code != 0:
-                    self.logger.error(f"[{tracklet}] Process returned non-zero exit code: {return_code}")
-            except subprocess.CalledProcessError as e:
-                self.logger.error(f"[{tracklet}] Pose estimation failed: {e}")
-                self.logger.info(e.stdout)
-                self.logger.error(e.stderr)
-
->>>>>>> c5dcfd20
         if series:
             self.logger.info("Running pose estimation in series")
             for tracklet in tqdm(self.legible_tracklets_list, desc="Running pose estimation (series)", leave=True):
@@ -758,7 +615,6 @@
             # NOTE: ProcessPool is 25% faster but shoes no logs. ThreadPool shows us logs so might be better to just stick to ThreadPool
             with ThreadPoolExecutor(max_workers=self.num_workers) as executor:
                 for tracklet in self.legible_tracklets_list:
-<<<<<<< HEAD
                     futures.append(executor.submit(pose_worker,
                                                 tracklet,
                                                 self.output_processed_data_path,
@@ -770,13 +626,6 @@
                                                 pyscript))
                 for _ in tqdm(as_completed(futures), total=len(futures), desc="Running pose estimation", position=0, leave=True):
                     pass  # Simply update progress
-=======
-                    futures.append(executor.submit(worker, tracklet))
-
-                for _ in tqdm(as_completed(futures), total=len(futures), desc="Running pose estimation", position=0,
-                              leave=True):
-                    pass  # tqdm progress
->>>>>>> c5dcfd20
 
         self.logger.info("Done detecting pose")
         
