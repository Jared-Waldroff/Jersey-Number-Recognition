--- conflicted
+++ resolved
@@ -1,4 +1,3 @@
-import sys
 from enum import Enum
 from pathlib import Path
 import time
@@ -31,7 +30,7 @@
 def process_tracklet_worker(args):
     """
     Worker function to process a single tracklet.
-
+    
     Args:
         args (tuple): A tuple of parameters:
             - tracklet (str): Tracklet identifier.
@@ -47,12 +46,12 @@
             - run_legible (bool): Whether to run legibility stage.
             - display_transformed_image_sample (bool): Whether to display transformed samples.
             - suppress_logging (bool): Whether to suppress logging.
-
+    
     Returns:
         str: The tracklet identifier after processing.
     """
     logger = CustomLogger().get_logger()
-
+    
     try:
         (tracklet, images, output_processed_data_path, use_cache,
          input_data_path, tracklets_to_process, common_processed_data_dir,
@@ -184,54 +183,41 @@
         # Legible data pattern: {tracklet_number: [list of image numbers]}
         for tracklet in self.tracklets_to_process:
             # Allow overwrite if user does not want to use cache
-            legible_results_path = os.path.join(self.output_processed_data_path, tracklet,
-                                                config.dataset['SoccerNet']['legible_result'])
-            illegible_results_path = os.path.join(self.output_processed_data_path, tracklet,
-                                                  config.dataset['SoccerNet']['illegible_result'])
-
+            legible_results_path = os.path.join(self.output_processed_data_path, tracklet, config.dataset['SoccerNet']['legible_result'])
+            illegible_results_path = os.path.join(self.output_processed_data_path, tracklet, config.dataset['SoccerNet']['illegible_result'])
+            
             if not os.path.exists(legible_results_path) or self.use_cache is False:
                 with open(legible_results_path, "w") as outfile:
                     json.dump({tracklet: []}, outfile)
-
+            
             # Illegible data pattern: {'illegible': [list of tracklet numbers]}
             if not os.path.exists(illegible_results_path) or self.use_cache is False:
                 with open(illegible_results_path, "w") as outfile:
                     json.dump({'illegible': []}, outfile)
-
+    
     def init_soccer_ball_filter_data_file(self):
         self.logger.info("Creating placeholder data files for Soccer Ball Filter.")
         for tracklet in self.tracklets_to_process:
             # Create one inside each tracklet folder
-            soccer_ball_list_path = os.path.join(self.output_processed_data_path, tracklet,
-                                                 config.dataset['SoccerNet']['soccer_ball_list'])
-
+            soccer_ball_list_path = os.path.join(self.output_processed_data_path, tracklet, config.dataset['SoccerNet']['soccer_ball_list'])
+            
             # See if the user specified use_cache=False
             if self.use_cache is False and os.path.exists(soccer_ball_list_path):
                 os.remove(soccer_ball_list_path)
-
+            
             # Create only a single file to contain all tracklets
             # Check if the file  exists first
             if not os.path.exists(soccer_ball_list_path):
                 # Create the file
                 with open(soccer_ball_list_path, "w") as outfile:
                     json.dump({'ball_tracks': []}, outfile)
-<<<<<<< HEAD
-
+                
     def set_legibility_results_data(self):
-        global_legible_results_path = os.path.join(self.common_processed_data_dir,
-                                                   config.dataset['SoccerNet']['legible_result'])
-        global_illegible_results_path = os.path.join(self.common_processed_data_dir,
-                                                     config.dataset['SoccerNet']['illegible_result'])
-=======
-                
-    def aggregate_legibility_results_data(self):
         global_legible_results_path = os.path.join(self.common_processed_data_dir, config.dataset['SoccerNet']['legible_result'])
         global_illegible_results_path = os.path.join(self.common_processed_data_dir, config.dataset['SoccerNet']['illegible_result'])
->>>>>>> 7a6bcbc8
 
         # 1) If use_cache is True and both global files exist, skip the loop entirely and load from cache.
-        if self.use_cache and os.path.exists(global_legible_results_path) and os.path.exists(
-                global_illegible_results_path):
+        if self.use_cache and os.path.exists(global_legible_results_path) and os.path.exists(global_illegible_results_path):
             self.logger.info("Reading legible & illegible results from cache (both global files exist).")
             with open(global_legible_results_path, 'r') as f_leg:
                 self.loaded_legible_results = json.load(f_leg)
@@ -242,10 +228,8 @@
         # 2) Otherwise, we need to re-aggregate from individual tracklet files.
         self.logger.info("Aggregating legible & illegible results (cache not used or only one file is missing).")
         for tracklet in self.tracklets_to_process:
-            legible_results_path = os.path.join(self.output_processed_data_path, tracklet,
-                                                config.dataset['SoccerNet']['legible_result'])
-            illegible_results_path = os.path.join(self.output_processed_data_path, tracklet,
-                                                  config.dataset['SoccerNet']['illegible_result'])
+            legible_results_path = os.path.join(self.output_processed_data_path, tracklet, config.dataset['SoccerNet']['legible_result'])
+            illegible_results_path = os.path.join(self.output_processed_data_path, tracklet, config.dataset['SoccerNet']['illegible_result'])
 
             # Aggregate legible results
             with open(legible_results_path, 'r') as openfile:
@@ -277,17 +261,12 @@
 
         self.logger.info(f"Saved global legible results to: {global_legible_results_path}")
         self.logger.info(f"Saved global illegible results to: {global_illegible_results_path}")
-<<<<<<< HEAD
-
-=======
-        
+
     def aggregate_pose(self):
         pass
-        
->>>>>>> 7a6bcbc8
+
     def set_ball_tracks(self):
-        global_ball_tracks_path = os.path.join(self.common_processed_data_dir,
-                                               config.dataset['SoccerNet']['soccer_ball_list'])
+        global_ball_tracks_path = os.path.join(self.common_processed_data_dir, config.dataset['SoccerNet']['soccer_ball_list'])
 
         # 1) If use_cache is True and the global file exists, load and skip aggregation.
         if self.use_cache and os.path.exists(global_ball_tracks_path):
@@ -301,8 +280,7 @@
         self.logger.info("Aggregating ball tracks (cache not used or file missing).")
         aggregated_ball_tracks = []
         for tracklet in self.tracklets_to_process:
-            local_ball_tracks_path = os.path.join(self.output_processed_data_path, tracklet,
-                                                  config.dataset['SoccerNet']['soccer_ball_list'])
+            local_ball_tracks_path = os.path.join(self.output_processed_data_path, tracklet, config.dataset['SoccerNet']['soccer_ball_list'])
             with open(local_ball_tracks_path, 'r') as f:
                 data = json.load(f)  # data is expected to be {"ball_tracks": [...]}
             # If "ball_tracks" is an array, possibly empty or with a single track name
@@ -315,48 +293,8 @@
             json.dump({"ball_tracks": self.loaded_ball_tracks}, outfile)
 
         self.logger.info(f"Saved global ball tracks to: {global_ball_tracks_path}")
-
+                
     def init_json_for_pose_estimator(self):
-<<<<<<< HEAD
-        output_json = os.path.join(self.common_processed_data_dir, config.dataset['SoccerNet']['pose_input_json'])
-
-        # IMPORTANT: Always generate the pose input json
-        # REASON: If we have a cache from running on 50 tracklets and we want to do the remainder, we should use that!
-        # input json needs to be populated with again so we know what to run pose on
-
-        self.logger.info("Generating json for pose")
-        self.set_legibility_results_data()
-        self.logger.info("Done generating json for pose")
-
-        # print(f"DEBUG: self.loaded_legible_results: {self.loaded_legible_results}")
-        # print(f"DEBUG: self.tracklets_to_process: {self.tracklets_to_process}")
-
-        all_files = []
-        # print(f"DEBUG: not self.loaded_legible_results is None: {not self.loaded_legible_results is None}")
-        if not self.loaded_legible_results is None:
-            # print(f"DEBUG: self.loaded_legible_results.keys(): {self.loaded_legible_results.keys()}")
-            for key in self.loaded_legible_results.keys():
-                # print(f"DEBUG: self.loaded_legible_results[key]: {self.loaded_legible_results[key]}")
-                for entry in self.loaded_legible_results[key]:
-                    all_files.append(os.path.join(os.getcwd(), entry))
-        else:
-            for tr in self.tracklets_to_process:  # Only run this for the subset of the tracklet universe
-                track_dir = os.path.join(self.input_data_path, tr)
-                imgs = os.listdir(track_dir)
-
-                # Subset the images to only be up to
-                imgs = imgs[:self.num_image_samples]
-                for img in imgs:
-                    all_files.append(os.path.join(track_dir, img))
-
-        # print(f"DEBUG: all_files: {all_files}")
-        # print(f"DEBUG: output_json: {output_json}")
-        helpers.generate_json(all_files, output_json)
-
-    def run_pose_estimation_model(self):
-        input_json = os.path.join(self.common_processed_data_dir, config.dataset['SoccerNet']['pose_input_json'])
-        output_json = os.path.join(self.common_processed_data_dir, config.dataset['SoccerNet']['pose_output_json'])
-=======
         """
         Generate pose input JSON files for each tracklet. This method aggregates
         legibility results and then, for each tracklet, writes a JSON file (stored
@@ -364,32 +302,31 @@
         """
         self.logger.info("Generating json for pose")
         self.aggregate_legibility_results_data()
-        
+
         # Need to perform a set difference because loaded_legible_results.keys() is just all tracklets, but array will be empty
         # loaded_illegible_results.keys() is only the illegible ones
         #print(self.loaded_legible_results.keys())
         #print(self.loaded_illegible_results["illegible"])
         self.legible_tracklets_list = self.loaded_legible_results.keys() - self.loaded_illegible_results["illegible"]
-        
+
         # Sort the self.legible_tracklets_list
         self.legible_tracklets_list = sorted(self.legible_tracklets_list)
-        
+
         #print(f"Legible tracklets: {self.legible_tracklets_list}")
-        
+
         num_messages = 0
->>>>>>> 7a6bcbc8
 
         def worker_from_loaded(key, entries):
             nonlocal num_messages
             # Compute output path for this tracklet
             output_json = os.path.join(self.output_processed_data_path, key, config.dataset['SoccerNet']['pose_input_json'])
-            
+
             if self.use_cache and os.path.exists(output_json):
                 num_messages += 1
                 if num_messages == 1:
                     self.logger.info("Used cached data for pose JSON")
                 return
-            
+
             # Build full paths for each image entry
             images = [os.path.join(os.getcwd(), entry) for entry in entries]
             # Generate the JSON for this tracklet
@@ -399,13 +336,13 @@
             nonlocal num_messages
             # For tracklets not in loaded_legible_results, we read images from the input directory.
             output_json = os.path.join(self.output_processed_data_path, tracklet, config.dataset['SoccerNet']['pose_input_json'])
-            
+
             if self.use_cache and os.path.exists(output_json):
                 num_messages += 1
                 if num_messages == 1:
                     self.logger.info("Used cached data for pose JSON")
                 return
-            
+
             track_dir = os.path.join(self.input_data_path, tracklet)
             imgs = os.listdir(track_dir)
             imgs = imgs[:self.num_image_samples]  # Subset to desired number of images
@@ -423,7 +360,7 @@
                 # Process each tracklet from tracklets_to_process by reading its directory.
                 for tr in self.tracklets_to_process:
                     futures.append(executor.submit(worker_from_dir, tr))
-            
+
             # Use tqdm to display progress over all futures
             for future in tqdm(as_completed(futures), total=len(futures), desc="Generating pose JSON"):
                 try:
@@ -432,7 +369,7 @@
                     self.logger.error(f"Error processing tracklet for pose json: {e}")
 
         self.logger.info("Completed generating JSON for pose")
-                
+
     def run_pose_estimation_model(self, series=False, pyscrippt=False):
         self.logger.info("Detecting pose")
 
@@ -456,7 +393,7 @@
                 "topdown_heatmap", "coco", "ViTPose_huge_coco_256x192.py"))
             pose_checkpoint_path = os.path.abspath(os.path.join(
                 Path.cwd().parent.parent, config.pose_home, "checkpoints", "vitpose-h.pth"))
-            
+
             if pyscrippt:
                 # Get direct path to Python in vitpose environment
                 vitpose_python = os.path.join(os.path.expanduser("~"), "miniconda3", "envs", "vitpose", "python.exe")
@@ -474,7 +411,7 @@
                     "--json-file", input_json,
                     "--out-json", output_json
                 ]
-            
+
             else:
                 command = [
                     "conda", "run", "-n", config.pose_env, "python", "-u",
@@ -486,7 +423,7 @@
                     "--out-json", output_json,
                     "--image-batch-size", str(self.image_batch_size)
                 ]
-            
+
             if self.use_cache and os.path.exists(output_json):
                 return
 
@@ -533,27 +470,27 @@
                     pass  # tqdm progress
 
         self.logger.info("Done detecting pose")
-
+        
     # get confidence-filtered points from pose results
     def get_points(self, pose):
         points = pose["keypoints"]
         if len(points) < 12:
-            # print("not enough points")
+            #print("not enough points")
             return []
         relevant = [points[6], points[5], points[11], points[12]]
         result = []
         for r in relevant:
             if r[2] < self.CONFIDENCE_THRESHOLD:
-                # print(f"confidence {r[2]}")
+                #print(f"confidence {r[2]}")
                 return []
             result.append(r[:2])
         return result
-
+        
     def process_crop(self, entry, all_legible, crops_destination_dir):
         """
         Process a single pose result entry: if the image is in the keep list (all_legible),
         compute a crop based on the pose keypoints and save the cropped image.
-
+        
         Returns a dictionary with keys:
         - "skipped": a dict (possibly empty) with counts per track (derived from image name)
         - "saved": a list of image names that were successfully cropped and saved
@@ -602,12 +539,12 @@
     def generate_crops(self, json_file, crops_destination_dir, all_legible=None):
         """
         Parallelized cropping function.
-
+        
         Arguments:
         - json_file: Path to the JSON file containing pose results.
         - crops_destination_dir: Directory where cropped images will be saved.
         - all_legible: Optionally, a precomputed list of image basenames that are legible.
-
+        
         Returns:
         - skipped: Aggregated dictionary of skipped counts per track.
         - saved: Aggregated list of image names that were successfully processed.
@@ -647,26 +584,19 @@
 
         print(f"skipped {total_misses} out of {len(all_poses)}")
         return aggregated_skipped, aggregated_saved
-
+        
     def run_crops_model(self):
         output_json = os.path.join(self.common_processed_data_dir, config.dataset['SoccerNet']['pose_output_json'])
-
+        
         self.logger.info("Generate crops")
-        crops_destination_dir = os.path.join(self.common_processed_data_dir,
-                                             config.dataset['SoccerNet']['crops_folder'], 'imgs')
+        crops_destination_dir = os.path.join(self.common_processed_data_dir, config.dataset['SoccerNet']['crops_folder'], 'imgs')
         Path(crops_destination_dir).mkdir(parents=True, exist_ok=True)
-<<<<<<< HEAD
-        # self.logger.info(f"Before setting legible results data: {self.loaded_legible_results}")
-        self.set_legibility_results_data()
-        # self.logger.info(f"After setting legible results data: {self.loaded_legible_results}")
-=======
         #self.logger.info(f"Before setting legible results data: {self.loaded_legible_results}")
         self.aggregate_legibility_results_data()
         #self.logger.info(f"After setting legible results data: {self.loaded_legible_results}")
->>>>>>> 7a6bcbc8
         self.generate_crops(output_json, crops_destination_dir)
         self.logger.info("Done generating crops")
-
+        
     def run_str_model(self):
         self.logger.info("Predicting numbers")
         os.chdir(str(Path.cwd().parent.parent))  # ensure correct working directory
@@ -680,7 +610,7 @@
             "--inference",
             "--result_file", self.str_result_file
         ]
-
+        
         # Cache flag:
         # if self.use_cache:
         #     command.append("--use_cache")
@@ -692,8 +622,8 @@
             self.logger.error(result.stderr)
         except subprocess.CalledProcessError as e:
             self.logger.error(f"Error running STR model: {e}")
-            self.logger.info(e.stdout)  # Log stdout even in failure
-            self.logger.error(e.stderr)  # Log stderr for debugging
+            self.logger.info(e.stdout)    # Log stdout even in failure
+            self.logger.error(e.stderr)   # Log stderr for debugging
 
         self.logger.info("Done predicting numbers")
 
@@ -754,7 +684,7 @@
         except KeyError:
             return False
         return True
-
+    
     def evaluate_legibility_results(self, load_soccer_ball_list=False):
         self.logger.info(f"Evaluating legibility results on {len(self.tracklets_to_process)} tracklets")
 
@@ -781,10 +711,8 @@
         # Define a worker that processes a single tracklet.
         def worker(track):
             tracklet_processed_output_dir = os.path.join(self.output_processed_data_path, track)
-            illegible_path = os.path.join(tracklet_processed_output_dir,
-                                          config.dataset['SoccerNet']['illegible_result'])
-            legible_tracklets_path = os.path.join(tracklet_processed_output_dir,
-                                                  config.dataset['SoccerNet']['legible_result'])
+            illegible_path = os.path.join(tracklet_processed_output_dir, config.dataset['SoccerNet']['illegible_result'])
+            legible_tracklets_path = os.path.join(tracklet_processed_output_dir, config.dataset['SoccerNet']['legible_result'])
 
             # Read legibility results for this tracklet.
             with open(legible_tracklets_path, 'r') as f:
@@ -811,10 +739,10 @@
                 stats["TP"] = 1
             elif true_value == '-1' and predicted_legible:
                 stats["FP"] = 1
-                # self.logger.info(f"FP: {track}")
+                #self.logger.info(f"FP: {track}")
             elif true_value != '-1' and not predicted_legible:
                 stats["FN"] = 1
-                # self.logger.info(f"FN: {track}")
+                #self.logger.info(f"FN: {track}")
 
             return stats
 
@@ -846,12 +774,11 @@
         self.logger.info(f'TP={total_TP}, TN={total_TN}, FP={total_FP}, FN={total_FN}')
         self.logger.info(f"Precision={precision}, Recall={recall}")
         self.logger.info(f"F1={f1}")
-
+        
     def consolidated_results(self, image_dir, dict, illegible_path, soccer_ball_list=None):
         if not soccer_ball_list is None or soccer_ball_list == []:
             self.logger.info("Consolidating results: Using soccer ball list")
-            global_ball_tracks_path = os.path.join(self.common_processed_data_dir,
-                                                   config.dataset['SoccerNet']['soccer_ball_list'])
+            global_ball_tracks_path = os.path.join(self.common_processed_data_dir, config.dataset['SoccerNet']['soccer_ball_list'])
             with open(global_ball_tracks_path, 'r') as sf:
                 balls_json = json.load(sf)
             balls_list = balls_json['ball_tracks']
@@ -872,29 +799,28 @@
             else:
                 dict[t] = int(dict[t])
         return dict
-
+        
     def combine_results(self):
         # 8. combine tracklet results
         # Read predicted results, stack unique predictions, sum confidence scores for each, choose argmax
         results_dict, self.analysis_results = helpers.process_jersey_id_predictions(self.str_result_file, useBias=True)
         # You may also consider your alternative processing methods below.
         illegible_path = os.path.join(self.common_processed_data_dir, config.dataset['SoccerNet']['illegible_result'])
-
-        # self.logger.info(f"DEBUG STR Results: {self.analysis_results}")
-        # self.logger.info(f"DEBUG Results Dict: {results_dict}")
-        # self.logger.info(f"DEBUG Illegible Path: {illegible_path}")
-        # self.logger.info("DEBUG Soccer Ball List: ", self.loaded_ball_tracks)
-
+        
+        #self.logger.info(f"DEBUG STR Results: {self.analysis_results}")
+        #self.logger.info(f"DEBUG Results Dict: {results_dict}")
+        #self.logger.info(f"DEBUG Illegible Path: {illegible_path}")
+        #self.logger.info("DEBUG Soccer Ball List: ", self.loaded_ball_tracks)
+        
         # add illegible tracklet predictions (if any)
         self.set_ball_tracks()
-        self.consolidated_dict = self.consolidated_results(self.image_dir, results_dict, illegible_path,
-                                                           soccer_ball_list=self.loaded_ball_tracks)
+        self.consolidated_dict = self.consolidated_results(self.image_dir, results_dict, illegible_path, soccer_ball_list=self.loaded_ball_tracks)
 
         # Save results as JSON.
         final_results_path = os.path.join(self.common_processed_data_dir, config.dataset['SoccerNet']['final_result'])
         with open(final_results_path, 'w') as f:
             json.dump(self.consolidated_dict, f)
-
+            
     def evaluate_end_results(self):
         # 9. evaluate accuracy
         final_results_path = os.path.join(self.common_processed_data_dir, config.dataset['SoccerNet']['final_result'])
@@ -903,13 +829,13 @@
                 self.consolidated_dict = json.load(f)
         with open(self.gt_data_path, 'r') as gf:
             gt_dict = json.load(gf)
-
+        
         # Instead of evaluating against all keys in gt_dict, evaluate only over the common keys.
         common_keys = set(self.consolidated_dict.keys()).intersection(set(gt_dict.keys()))
         print(f"Evaluating on {len(common_keys)} tracklets (out of {len(gt_dict)} in GT).")
-
+        
         self.evaluate_results(self.consolidated_dict, gt_dict, full_results=self.analysis_results, keys=common_keys)
-
+        
     def evaluate_results(self, consolidated_dict, gt_dict, full_results=None, keys=None):
         """
         Evaluates the consolidated results against the ground truth.
@@ -919,17 +845,17 @@
         SKIP_ILLEGIBLE = False
         if keys is None:
             keys = set(consolidated_dict.keys()).intersection(set(gt_dict.keys()))
-
+            
         correct = 0
         total = 0
         mistakes = []
         count_of_correct_in_full_results = 0
-
+        
         for tid in keys:
             predicted = consolidated_dict[tid]
             # If a key is missing in gt_dict, skip (or assume a default value of -1)
             true_value = gt_dict.get(tid, -1)
-
+            
             if SKIP_ILLEGIBLE and (str(true_value) == "-1" or str(predicted) == "-1"):
                 continue
             if str(true_value) == str(predicted):
@@ -937,14 +863,14 @@
             else:
                 mistakes.append(tid)
             total += 1
-
+            
         if total > 0:
             accuracy = 100.0 * correct / total
         else:
             accuracy = 0.0
-
+            
         print(f"Total evaluated tracklets: {total}, correct: {correct}, accuracy: {accuracy}%")
-
+        
         # Additional evaluation details.
         illegible_mistake_count = 0
         illegible_gt_count = 0
@@ -956,7 +882,7 @@
             elif full_results is not None and tid in full_results:
                 if gt_dict[tid] in full_results[tid]['unique']:
                     count_of_correct_in_full_results += 1
-
+                    
         print(f"Mistakes (illegible predicted): {illegible_mistake_count}")
         print(f"Mistakes (legible but GT illegible): {illegible_gt_count}")
         print(f"Correct in full results but not picked: {count_of_correct_in_full_results}")
@@ -976,14 +902,14 @@
             # If any one of them is missing, return False (i.e., do NOT skip)
             for file in files_to_check:
                 if not os.path.exists(os.path.join(current_tracklet_dir, file)):
-                    # self.logger.info("Cache file missing. Preprocessing cannot be skipped")
+                    #self.logger.info("Cache file missing. Preprocessing cannot be skipped")
                     return False
 
-            # self.logger.info(f"Skipping preprocessing for tracklet: {current_tracklet_dir}")
+            #self.logger.info(f"Skipping preprocessing for tracklet: {current_tracklet_dir}")
             return True
 
         return False  # If no use_cache, we never skip
-
+        
     def run_soccernet(self,
                       run_soccer_ball_filter=False,
                       generate_features=False,
@@ -997,7 +923,7 @@
                       run_eval=True,
                       use_clip4str=True):
         self.logger.info("Running the SoccerNet pipeline.")
-
+        
         if generate_features or run_filter or run_legible:
             # Determine which tracklets to process
             if self.tracklets_to_process_override is None:
@@ -1005,8 +931,7 @@
                 tracks, max_track = self.data_preprocessor.get_tracks(self.input_data_path)
                 tracks = tracks[:self.num_tracklets]
             else:
-                self.logger.info(
-                    f"Tracklet override applied. Using provided tracklets: {', '.join(self.tracklets_to_process_override)}")
+                self.logger.info(f"Tracklet override applied. Using provided tracklets: {', '.join(self.tracklets_to_process_override)}")
                 tracks = self.tracklets_to_process_override
                 self.tracklets_to_process = tracks
 
@@ -1014,7 +939,7 @@
 
             # Loop over batches of tracklets
             pbar = tqdm(range(0, len(tracks), self.tracklet_batch_size), leave=True, position=0)
-
+            
             self.logger.info(f"Tracklet batch size: {self.tracklet_batch_size}")
             self.logger.info(f"Image batch size: {self.image_batch_size}")
             self.logger.info(f"Number of workers: {self.num_workers}")
@@ -1037,14 +962,13 @@
 
                 if first_uncached_index is None:
                     # All tracklets in this batch are cached
-                    self.logger.info(
-                        f"All tracklets in {batch_start}-{batch_end} are cached. Skipping feature generation.")
+                    self.logger.info(f"All tracklets in {batch_start}-{batch_end} are cached. Skipping feature generation.")
                     continue
                 else:
                     # Subset from the first uncached tracklet to the end of the batch
                     if first_uncached_index > 0:
                         self.logger.info(f"Skipping first {first_uncached_index} cached tracklets in "
-                                         f"batch {batch_start}-{batch_end}. Processing the rest.")
+                                        f"batch {batch_start}-{batch_end}. Processing the rest.")
                     batch_tracklets = batch_tracklets[first_uncached_index:]
 
                 # Now we only generate features for what we need in this batch
@@ -1061,7 +985,7 @@
 
                 # Initialize files that rely on self.tracklets_to_process
                 self.init_soccer_ball_filter_data_file()
-                # self.init_legibility_classifier_data_file()
+                #self.init_legibility_classifier_data_file()
 
                 # Phase 1: Process each tracklet in parallel for this batch
                 tasks = []
@@ -1097,16 +1021,15 @@
                 with ThreadPoolExecutor(max_workers=self.num_workers * self.num_threads_multiplier) as executor:
                     futures = {executor.submit(process_tracklet_worker, task): task[0] for task in tasks}
 
-                    pbar = tqdm(total=len(futures),
-                                desc=f"Processing Batch Tracklets ({batch_start}-{batch_start + self.tracklet_batch_size})",
+                    pbar = tqdm(total=len(futures), 
+                                desc=f"Processing Batch Tracklets ({batch_start}-{batch_start + self.tracklet_batch_size})", 
                                 leave=True, position=0)  # Fixes flickering
 
                     for future in as_completed(futures):
                         tracklet_name = futures[future]  # Get tracklet name associated with this future
                         if future.exception() is not None:
                             # Log the worker exception BEFORE calling .result()
-                            self.logger.error(f"Worker crashed for tracklet {tracklet_name}: {future.exception()}",
-                                              exc_info=True)
+                            self.logger.error(f"Worker crashed for tracklet {tracklet_name}: {future.exception()}", exc_info=True)
                             continue
 
                         try:
@@ -1116,9 +1039,8 @@
                             final_processed_data[result] = result  # Adjust as needed
                         except Exception as e:
                             # Log unexpected exceptions
-                            self.logger.error(f"Unexpected error processing tracklet {tracklet_name}: {e}",
-                                              exc_info=True)
-
+                            self.logger.error(f"Unexpected error processing tracklet {tracklet_name}: {e}", exc_info=True)
+                        
                         pbar.update(1)  # Ensure tqdm updates properly
 
                     pbar.close()
