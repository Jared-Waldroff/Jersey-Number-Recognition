import threading
from enum import Enum
from pathlib import Path
import time
import torch
import torch.nn as nn
import torch.optim as optim
import torchvision as tv
import torchvision.transforms as transforms
import numpy as np
from tqdm.notebook import tqdm
import os
import re
import cv2
from PIL import Image
import math
from concurrent.futures import ProcessPoolExecutor, ThreadPoolExecutor, as_completed
import matplotlib.pyplot as plt
import logging
import configuration as config
import json
import subprocess
import threading
import sys
import StreamlinedPipelineScripts.clip4str as clip4str_module
from multiprocessing import Semaphore

from DataProcessing.DataPreProcessing import DataPreProcessing, DataPaths, ModelUniverse, CommonConstants
from DataProcessing.DataAugmentation import DataAugmentation, LegalTransformations, ImageEnhancement
from ModelDevelopment.ImageBatchPipeline import ImageBatchPipeline, DataLabelsUniverse
from DataProcessing.Logger import CustomLogger
import helpers

PROCESS_POOL_GPU_SEMAPHORE = Semaphore(6) # ProcessPoolExecutor semaphore

def run_clip4str_worker(tracklet, output_processed_data_path, use_cache, input_data_path,
                          common_processed_data_dir, results_file_name,
                          model_path, clip_pretrained, read_script_path, python_exe, env):
    """
    Top-level worker function to run CLIP4STR inference for a single tracklet.
    """
    logger = CustomLogger().get_logger()
    
    processed_data_path = os.path.join(output_processed_data_path, tracklet)
    crops_dir = os.path.join(processed_data_path, config.dataset['SoccerNet']['crops_folder'])
    result_file = os.path.join(processed_data_path, results_file_name)

    # If caching is enabled and the result file already exists, skip inference.
    if use_cache and os.path.exists(result_file):
        logger.info(f"Skipping tracklet {tracklet} (cache found at {result_file}).")
        return tracklet, f"Cached: {result_file}"

    try:
        # Run CLIP4STR inference for this tracklet's crops directory.
        success = clip4str_module.run_clip4str_inference(
            python_path=python_exe,
            read_script_path=read_script_path,
            model_path=model_path,
            clip_pretrained_path=clip_pretrained,
            images_dir=crops_dir,
            result_file=result_file,
            logger=logger,
            env=env
        )
        return tracklet, success
    except Exception as e:
        logger.error(f"Error processing tracklet {tracklet}: {e}", exc_info=True)
        return tracklet, None

def pose_worker(tracklet, output_processed_data_path, image_batch_size,
                  pose_env, pose_home, use_cache, logging_config, pyscript):
    """
    Process one tracklet: build paths and run the pose.py command.
    """
    # Setup logging in the worker process
    logger = logging.getLogger(f"pose_worker_{tracklet}")
    logging.basicConfig(**logging_config)
    
    logger.info(f"Worker called for tracklet: {tracklet}")
    
    # Use absolute paths exclusively, avoid Path.cwd() which may differ in the worker process
    cwd = os.path.abspath(os.getcwd())
    parent_dir = os.path.dirname(os.path.dirname(cwd))
    
    # Build absolute paths for input/output JSON for this tracklet.
    input_json = os.path.abspath(os.path.join(
        output_processed_data_path, tracklet, config.dataset['SoccerNet']['pose_input_json']))
    output_json = os.path.abspath(os.path.join(
        output_processed_data_path, tracklet, config.dataset['SoccerNet']['pose_output_json']))

    if not os.path.exists(input_json):
        logger.warning(f"[{tracklet}] Input JSON not found: {input_json}")
        return  # Return early if input file doesn't exist

    # Build absolute path to the pose.py script using the explicit parent directory
    pose_script_path = os.path.abspath(os.path.join(
        parent_dir, "StreamlinedPipelineScripts", "pose.py"))

    # Build absolute paths for config and checkpoint files
    pose_config_path = os.path.abspath(os.path.join(
        parent_dir, pose_home, "configs", "body", "2d_kpt_sview_rgb_img",
        "topdown_heatmap", "coco", "ViTPose_huge_coco_256x192.py"))
    pose_checkpoint_path = os.path.abspath(os.path.join(
        parent_dir, pose_home, "checkpoints", "vitpose-h.pth"))

    if pyscript:
        # Use direct path to python.exe in the specified conda environment.
        vitpose_python = os.path.join(os.path.expanduser("~"), "miniconda3", "envs", pose_env, "python.exe")
        env_vars = os.environ.copy()
        env_vars["KMP_DUPLICATE_LIB_OK"] = "TRUE"
        command = [
            vitpose_python,
            os.path.abspath(os.path.join(Path.cwd().parent.parent, "StreamlinedPipelineScripts", "pose.py")),
            os.path.join(pose_home, "configs", "body", "2d_kpt_sview_rgb_img", "topdown_heatmap", "coco", "ViTPose_huge_coco_256x192.py"),
            os.path.join(pose_home, "checkpoints", "vitpose-h.pth"),
            "--img-root", "/",
            "--json-file", input_json,
            "--out-json", output_json
        ]
    else:
        logger.info("Using conda run for pose estimation")
        command = [
            "conda", "run", "-n", pose_env, "python", "-u",
            pose_script_path,
            pose_config_path,
            pose_checkpoint_path,
            "--img-root", "/",
            "--json-file", input_json,
            "--out-json", output_json,
            "--image-batch-size", str(image_batch_size)
        ]

    if use_cache and os.path.exists(output_json):
        logger.info(f"[{tracklet}] Output JSON exists, skipping: {output_json}")
        return

    logger.info(f"[{tracklet}] Running command: {' '.join(command)}")
    try:
        process = subprocess.Popen(
            command,
            stdout=subprocess.PIPE,
            stderr=subprocess.STDOUT,
            text=True,
            bufsize=1
        )
        for line in iter(process.stdout.readline, ''):
            if line:
                logger.info(f"[{tracklet}] {line.strip()}")
        process.stdout.close()
        return_code = process.wait()
        if return_code != 0:
            logger.error(f"[{tracklet}] Process returned non-zero exit code: {return_code}")
    except subprocess.CalledProcessError as e:
        logger.error(f"[{tracklet}] Pose estimation failed: {e}")
        logger.info(e.stdout)
        logger.error(e.stderr)

def process_tracklet_worker(args):
    """
    Worker function to process a single tracklet.
    
    Args:
        args (tuple): A tuple of parameters:
            - tracklet (str): Tracklet identifier.
            - images (list/np.array/tensor): The image batch for the tracklet.
            - output_processed_data_path (str): Base output path.
            - use_cache (bool): Flag for cache usage.
            - input_data_path (str): Input data directory.
            - tracklets_to_process (list): List of tracklets.
            - common_processed_data_dir (str): Common directory for processed data.
            - run_soccer_ball_filter (bool): Whether to run soccer ball filter.
            - generate_features (bool): Whether to generate features.
            - run_filter (bool): Whether to run filter.
            - run_legible (bool): Whether to run legibility stage.
            - display_transformed_image_sample (bool): Whether to display transformed samples.
            - suppress_logging (bool): Whether to suppress logging.
    
    Returns:
        str: The tracklet identifier after processing.
    """
    logger = CustomLogger().get_logger()
    
    try:
        (tracklet, images, output_processed_data_path, use_cache,
         input_data_path, tracklets_to_process, common_processed_data_dir,
         run_soccer_ball_filter, generate_features, run_filter, run_legible,
         display_transformed_image_sample, suppress_logging, num_images_per_tracklet, image_batch_size) = args

        # Limit images if required.
        if num_images_per_tracklet is not None:
            images = images[:num_images_per_tracklet]

        # Log entry using the local logger

        # Remove cache file if caching is disabled.
        tracklet_data_file_stub = "features.npy"
        if not use_cache:
            tracklet_feature_file = os.path.join(output_processed_data_path, tracklet, tracklet_data_file_stub)
            if os.path.exists(tracklet_feature_file):
                os.remove(tracklet_feature_file)
                logger.info(f"Removed cached tracklet feature file (use_cache: False): {tracklet_feature_file}")

        # Instantiate and run the image batch pipeline for this tracklet.
        pipeline = ImageBatchPipeline(
            raw_tracklet_images_tensor=images,
            current_tracklet_number=tracklet,
            output_tracklet_processed_data_path=os.path.join(output_processed_data_path, tracklet),
            model=ModelUniverse.DUMMY.value,
            display_transformed_image_sample=display_transformed_image_sample,
            suppress_logging=suppress_logging,
            use_cache=use_cache,
            input_data_path=input_data_path,
            output_processed_data_path=output_processed_data_path,
            tracklets_to_process=tracklets_to_process,
            common_processed_data_dir=common_processed_data_dir,
            run_soccer_ball_filter=run_soccer_ball_filter,
            generate_features=generate_features,
            run_filter=run_filter,
            run_legible=run_legible,
            image_batch_size=image_batch_size,
            GPU_SEMAPHORE=PROCESS_POOL_GPU_SEMAPHORE
        )
        pipeline.run_model_chain()
        return tracklet

    except Exception as e:
        # Log the exception with traceback and re-raise it.
        logger.error("Exception in process_tracklet_worker", exc_info=True)
        raise


class CentralPipeline:
    def __init__(self,
                 input_data_path: DataPaths,
                 gt_data_path: DataPaths,
                 output_processed_data_path: DataPaths,
                 common_processed_data_dir: DataPaths,
                 num_workers: int = 8,
                 single_image_pipeline: bool = True,
                 display_transformed_image_sample: bool = False,
                 use_cache: bool = True,
                 suppress_logging: bool = False,
                 num_tracklets: int = None,
                 num_images_per_tracklet: int = None,
                 tracklet_batch_size=32,
                 image_batch_size: int = 200,
                 num_threads_multiplier: int = 3,
                 tracklets_to_process_override: list = None,
                 use_image_enhancement: bool = False
                 ):
        self.input_data_path = input_data_path
        self.gt_data_path = gt_data_path
        self.output_processed_data_path = output_processed_data_path
        self.common_processed_data_dir = common_processed_data_dir
        self.display_transformed_image_sample = display_transformed_image_sample
        self.use_cache = use_cache
        self.suppress_logging = suppress_logging
        self.loaded_legible_results = None
        self.loaded_illegible_results = None
        self.num_tracklets = num_tracklets
        self.num_images_per_tracklet = num_images_per_tracklet
        self.num_workers = num_workers
        self.tracklet_batch_size = tracklet_batch_size
        self.image_batch_size = image_batch_size
        self.num_threads_multiplier = num_threads_multiplier
        self.tracklets_to_process_override = tracklets_to_process_override
        self.use_image_enhancement = use_image_enhancement
        
        # If tracklets_to_process_override is a series of ints, convert them to strings
        if self.tracklets_to_process_override is not None and isinstance(self.tracklets_to_process_override, list):
            self.tracklets_to_process_override = [str(x) for x in self.tracklets_to_process_override]
        
        self.loaded_ball_tracks = None
        self.analysis_results = None

        self.data_preprocessor = DataPreProcessing(
            display_transformed_image_sample=self.display_transformed_image_sample,
            suppress_logging=self.suppress_logging
        )
        self.image_enhancer = ImageEnhancement()

        # When the pipeline is first instantiated, ensure the use has all the necessary paths
        self.data_preprocessor.create_data_dirs(self.input_data_path, self.output_processed_data_path)

        # Check if the input directory exists. If not, tell the user.
        if not os.path.exists(self.input_data_path):
            raise FileNotFoundError(f"Input data path does not exist: {self.input_data_path}")

        # Check if the output directory exists. If not, create it.
        if not os.path.exists(self.output_processed_data_path):
            os.makedirs(self.output_processed_data_path)

        self.logger = CustomLogger().get_logger()

        # Determine if the user has pytorch cuda
        self.use_cuda = True if torch.cuda.is_available() else False
        self.device = torch.device('cuda' if self.use_cuda else 'cpu')
        self.logger.info(f"Using device: {self.device}")

        # TODO: Deprecate this
        self.image_dir = os.path.join(self.common_processed_data_dir, config.dataset['SoccerNet']['crops_folder'])

        # Constants
        self.LEGAL_TRANSFORMATIONS = list(LegalTransformations.__members__.keys())
        self.DISP_IMAGE_CAP = 1
        self.PADDING = 5
        self.CONFIDENCE_THRESHOLD = 0.4
        
        if self.tracklets_to_process_override is not None:
            self.tracklets_to_process = self.tracklets_to_process_override
        else:
            tracks, max_track = self.data_preprocessor.get_tracks(self.input_data_path)
            self.tracklets_to_process = tracks[:self.num_tracklets]
        
        # Limit concurrent GPU calls (example).
        # CRUCIAL to prevent too many parallel shipments to our GPU to prevent CUDA-out-of-memory issues
        # This will become a bottleneck as we enter series code here, but necessary to avoid exploding GPUs.
        self.GPU_SEMAPHORE = threading.Semaphore(value=6) # ThreadPoolExecutor semaphore
        
        self.image_enhancement = ImageEnhancement()
        
    def init_legibility_classifier_data_file(self):
        self.logger.info("Creating placeholder data files for Legibility Classifier.")
        # Legible data pattern: {tracklet_number: [list of image numbers]}
        for tracklet in self.tracklets_to_process:
            # Allow overwrite if user does not want to use cache
            legible_results_path = os.path.join(self.output_processed_data_path, tracklet, config.dataset['SoccerNet']['legible_result'])
            illegible_results_path = os.path.join(self.output_processed_data_path, tracklet, config.dataset['SoccerNet']['illegible_result'])
            
            if not os.path.exists(legible_results_path) or self.use_cache is False:
                with open(legible_results_path, "w") as outfile:
                    json.dump({tracklet: []}, outfile)
            
            # Illegible data pattern: {'illegible': [list of tracklet numbers]}
            if not os.path.exists(illegible_results_path) or self.use_cache is False:
                with open(illegible_results_path, "w") as outfile:
                    json.dump({'illegible': []}, outfile)
    
    def init_soccer_ball_filter_data_file(self):
        self.logger.info("Creating placeholder data files for Soccer Ball Filter.")
        for tracklet in self.tracklets_to_process:
            # Create one inside each tracklet folder
            soccer_ball_list_path = os.path.join(self.output_processed_data_path, tracklet, config.dataset['SoccerNet']['soccer_ball_list'])
            
            # See if the user specified use_cache=False
            if self.use_cache is False and os.path.exists(soccer_ball_list_path):
                os.remove(soccer_ball_list_path)
            
            # Create only a single file to contain all tracklets
            # Check if the file  exists first
            if not os.path.exists(soccer_ball_list_path):
                # Create the file
                with open(soccer_ball_list_path, "w") as outfile:
                    json.dump({'ball_tracks': []}, outfile)

    def aggregate_legibility_results_data(self):
        global_legible_results_path = os.path.join(self.common_processed_data_dir, config.dataset['SoccerNet']['legible_result'])
        global_illegible_results_path = os.path.join(self.common_processed_data_dir, config.dataset['SoccerNet']['illegible_result'])

        # 1) If use_cache is True and both global files exist, skip the loop entirely and load from cache.
        if self.use_cache and os.path.exists(global_legible_results_path) and os.path.exists(global_illegible_results_path):
            self.logger.info("Reading legible & illegible results from cache (both global files exist).")
            with open(global_legible_results_path, 'r') as f_leg:
                self.loaded_legible_results = json.load(f_leg)
            with open(global_illegible_results_path, 'r') as f_ill:
                self.loaded_illegible_results = json.load(f_ill)
            return  # Skip re-aggregation altogether

        # 2) Otherwise, we need to re-aggregate from individual tracklet files.
        self.logger.info("Aggregating legible & illegible results (cache not used or only one file is missing).")
        for tracklet in self.tracklets_to_process:
            legible_results_path = os.path.join(self.output_processed_data_path, tracklet, config.dataset['SoccerNet']['legible_result'])
            illegible_results_path = os.path.join(self.output_processed_data_path, tracklet, config.dataset['SoccerNet']['illegible_result'])

            # Aggregate legible results
            with open(legible_results_path, 'r') as openfile:
                legible_results = json.load(openfile)
                if self.loaded_legible_results is None:
                    self.loaded_legible_results = legible_results
                else:
                    for key, val in legible_results.items():
                        if key in self.loaded_legible_results:
                            self.loaded_legible_results[key].extend(val)
                        else:
                            self.loaded_legible_results[key] = val

            # Aggregate illegible results
            # The structure is: {'illegible': [list of tracklet numbers]}
            with open(illegible_results_path, 'r') as openfile:
                illegible_results = json.load(openfile)
                if self.loaded_illegible_results is None:
                    self.loaded_illegible_results = illegible_results
                else:
                    self.loaded_illegible_results['illegible'].extend(illegible_results['illegible'])

        # 3) Write aggregated results back to the global files.
        with open(global_legible_results_path, 'w') as outfile:
            json.dump(self.loaded_legible_results, outfile)

        with open(global_illegible_results_path, 'w') as outfile:
            json.dump(self.loaded_illegible_results, outfile)

        self.logger.info(f"Saved global legible results to: {global_legible_results_path}")
        self.logger.info(f"Saved global illegible results to: {global_illegible_results_path}")

    def aggregate_pose(self):
        """Aggregates pose results from individual tracklets into a global file."""
        self.logger.info("Aggregating pose results")

        # Path for the global pose results
        global_pose_results_path = os.path.join(self.common_processed_data_dir,
                                                config.dataset['SoccerNet']['pose_output_json'])

        # If cache is enabled and global file exists, we can skip aggregation
        if self.use_cache and os.path.exists(global_pose_results_path):
            self.logger.info("Using cached global pose results")
            return

        # Initialize empty list to hold all pose results
        all_pose_results = []

        # Process each legible tracklet
        for tracklet in self.legible_tracklets_list:
            tracklet_pose_path = os.path.join(self.output_processed_data_path,
                                              tracklet,
                                              config.dataset['SoccerNet']['pose_output_json'])

            # Skip if the tracklet doesn't have pose results
            if not os.path.exists(tracklet_pose_path):
                continue

            # Read the tracklet's pose results
            with open(tracklet_pose_path, 'r') as f:
                tracklet_pose_data = json.load(f)

            # Append to our global list
            if 'pose_results' in tracklet_pose_data:
                all_pose_results.extend(tracklet_pose_data['pose_results'])

        # Write the aggregated results to the global file
        with open(global_pose_results_path, 'w') as f:
            json.dump({"pose_results": all_pose_results}, f)

        self.logger.info(f"Saved aggregated pose results to: {global_pose_results_path}")
    
    def set_ball_tracks(self):
        global_ball_tracks_path = os.path.join(self.common_processed_data_dir, config.dataset['SoccerNet']['soccer_ball_list'])

        # 1) If use_cache is True and the global file exists, load and skip aggregation.
        if self.use_cache and os.path.exists(global_ball_tracks_path):
            self.logger.info("Reading ball tracks from cache.")
            with open(global_ball_tracks_path, 'r') as f:
                data = json.load(f)  # data is expected to be {"ball_tracks": [...]}
                self.loaded_ball_tracks = data['ball_tracks']  # Extract the array
            return  # Skip re-aggregation

        # 2) Otherwise, aggregate ball tracks from individual tracklet files.
        self.logger.info("Aggregating ball tracks (cache not used or file missing).")
        aggregated_ball_tracks = []
        for tracklet in self.tracklets_to_process:
            local_ball_tracks_path = os.path.join(self.output_processed_data_path, tracklet, config.dataset['SoccerNet']['soccer_ball_list'])
            with open(local_ball_tracks_path, 'r') as f:
                data = json.load(f)  # data is expected to be {"ball_tracks": [...]}
            # If "ball_tracks" is an array, possibly empty or with a single track name
            aggregated_ball_tracks.extend(data['ball_tracks'])

        self.loaded_ball_tracks = aggregated_ball_tracks

        # 3) Write the aggregated results back to the global file, preserving the same structure.
        with open(global_ball_tracks_path, 'w') as outfile:
            json.dump({"ball_tracks": self.loaded_ball_tracks}, outfile)

        self.logger.info(f"Saved global ball tracks to: {global_ball_tracks_path}")
        
    def set_legibility_arrays(self):
        all_tracklets = {int(k) for k in self.loaded_legible_results.keys()}
        illegible = {int(x) for x in self.loaded_illegible_results["illegible"]}
        legible_set = all_tracklets - illegible
        self.legible_tracklets_list = sorted(legible_set)
        self.legible_tracklets_list = [str(x) for x in self.legible_tracklets_list]
        self.logger.info(f"Legible tracklets list: {', '.join([x for x in self.legible_tracklets_list])}")
                
    def init_json_for_pose_estimator(self):
        """
        Generate pose input JSON files for each tracklet. This method aggregates
        legibility results and then, for each tracklet, writes a JSON file (stored
        in that tracklet's processed directory) that lists the full paths of the images.
        """
        self.logger.info("Generating json for pose")
        self.aggregate_legibility_results_data()
        self.set_legibility_arrays()

        num_messages = 0

        def worker_from_loaded(key, entries):
            """
            Worker that processes tracklets we already have in self.loaded_legible_results.
            Returns a list of log messages so we can print them in the main thread.
            """
            nonlocal num_messages
            log_messages = []
            output_json = os.path.join(self.output_processed_data_path, key, config.dataset['SoccerNet']['pose_input_json'])

            if self.use_cache and os.path.exists(output_json):
                num_messages += 1
                if num_messages == 1:
                    # Instead of self.logger.info, store the message and return it.
                    log_messages.append("Used cached data for pose JSON")
                return log_messages

            # Build full paths for each image entry
            images = [os.path.join(os.getcwd(), entry) for entry in entries]
            helpers.generate_json(images, output_json)

            log_messages.append(f"Generated pose JSON for tracklet {key} with {len(images)} images.")
            return log_messages

        def worker_from_dir(tracklet):
            """
            Worker that processes tracklets NOT in loaded_legible_results. We read images from a folder.
            Returns a list of log messages so we can print them in the main thread.
            """
            nonlocal num_messages
            log_messages = []
            output_json = os.path.join(self.output_processed_data_path, tracklet, config.dataset['SoccerNet']['pose_input_json'])

            if self.use_cache and os.path.exists(output_json):
                num_messages += 1
                if num_messages == 1:
                    log_messages.append("Used cached data for pose JSON")
                return log_messages

            track_dir = os.path.join(self.input_data_path, tracklet)
            imgs = os.listdir(track_dir)
            
            self.logger.info(f"Images before any subsetting: {len(imgs)}")

            # Subset to desired number of images
            if self.num_images_per_tracklet is not None:
                log_messages.append(f"Subsetting images to {self.num_images_per_tracklet} for tracklet {tracklet}")
                imgs = imgs[:self.num_images_per_tracklet]
                
            self.logger.info(f"Images after subsetting: {len(imgs)}")

            images = [os.path.join(os.getcwd(), track_dir, img) for img in imgs]
            log_messages.append(f"Constructed images for tracklet {tracklet}: {','.join(images)}")
            helpers.generate_json(images, output_json)
            log_messages.append(f"Generated pose JSON for tracklet {tracklet} with {len(images)} images.")

            return log_messages

        futures = []
        with ThreadPoolExecutor(max_workers=self.num_workers * self.num_threads_multiplier) as executor:
            if self.loaded_legible_results is not None:
                # Process each tracklet from the loaded legible results
                for key, entries in self.loaded_legible_results.items():
                    futures.append(executor.submit(worker_from_loaded, key, entries))
            else:
                # Process each tracklet from tracklets_to_process by reading its directory.
                for tr in self.tracklets_to_process:
                    futures.append(executor.submit(worker_from_dir, tr))

            # Use tqdm to display progress over all futures
            for future in tqdm(as_completed(futures), total=len(futures), desc="Generating pose JSON"):
                try:
                    worker_log_messages = future.result()  # list of strings
                    # Now we do the actual logging on the main thread
                    for msg in worker_log_messages:
                        self.logger.info(msg)
                except Exception as e:
                    self.logger.error(f"Error processing tracklet for pose json: {e}")

        self.logger.info("Completed generating JSON for pose")
                
    def run_pose_estimation_model(self, series=False, pyscript=False):
        self.logger.info("Detecting pose")

        # If running in series, call the worker function for each tracklet sequentially.
        if series:
            self.logger.info("Running pose estimation in series")
            for tracklet in tqdm(self.legible_tracklets_list, desc="Running pose estimation (series)", leave=True):
                pose_worker(tracklet,
                                self.output_processed_data_path,
                                self.image_batch_size,
                                config.pose_env,
                                config.pose_home,
                                self.use_cache,
                                self.logger,
                                pyscript)
        else:
            self.logger.info(f"Legible tracklets list: {', '.join(self.legible_tracklets_list)}")
            futures = []
            self.logger.info(f"Running pose estimation with multiprocessing using {self.num_workers} workers")
            if self.num_workers > 2:
                self.logger.warning("High number of workers may cause GPU memory issues; consider reducing workers or images per batch.")
            from concurrent.futures import ProcessPoolExecutor, as_completed
            
            # Configure logging for processes
            logging_config = {
                'level': "INFO",
                'format': '%(asctime)s - %(name)s - %(levelname)s - %(message)s',
                # Add other logger configuration if needed
            }
            
            # NOTE: ProcessPool is 25% faster but shoes no logs. ThreadPool shows us logs so might be better to just stick to ThreadPool
            with ProcessPoolExecutor(max_workers=self.num_workers) as executor:
                for tracklet in self.legible_tracklets_list:
                    futures.append(executor.submit(pose_worker,
                                                tracklet,
                                                self.output_processed_data_path,
                                                self.image_batch_size,
                                                config.pose_env,
                                                config.pose_home,
                                                self.use_cache,
                                                logging_config,  # Pass config instead of logger object
                                                pyscript))
                for _ in tqdm(as_completed(futures), total=len(futures), desc="Running pose estimation", position=0, leave=True):
                    pass  # Simply update progress

        self.logger.info("Done detecting pose")
        
    # get confidence-filtered points from pose results
    def get_points(self, pose):
        points = pose["keypoints"]
        if len(points) < 12:
            #print("not enough points")
            return []
        relevant = [points[6], points[5], points[11], points[12]]
        result = []
        for r in relevant:
            if r[2] < self.CONFIDENCE_THRESHOLD:
                #print(f"confidence {r[2]}")
                return []
            result.append(r[:2])
        return result
        
    def process_crop(self, entry, all_legible, crops_destination_dir):
        """
        Process a single pose result entry: if the image is in the keep list (all_legible),
        compute a crop based on the pose keypoints and optionally enhance it.
        
        Returns a dictionary with:
        - "skipped": a dict (possibly empty) with counts per track
        - "saved": list of image names successfully processed
        - "miss": count of skipped entries due to invalid conditions
        """
        filtered_points = self.get_points(entry)
        img_name = entry["img_name"]
        img_name = self.remap_path(img_name)
        base_name = os.path.basename(img_name)

        if base_name not in all_legible:
            return None

        if len(filtered_points) == 0:
            print(f"skipping {img_name}, unreliable points")
            tr = base_name.split('_')[0]
            return {"skipped": {tr: 1}, "saved": [], "miss": 1}

        img = cv2.imread(img_name)
        if img is None:
            print(f"can't find {img_name}")
            return None

        height, width, _ = img.shape
        x_min = min(p[0] for p in filtered_points) - self.PADDING
        x_max = max(p[0] for p in filtered_points) + self.PADDING
        y_min = min(p[1] for p in filtered_points) - self.PADDING
        y_max = max(p[1] for p in filtered_points)
        x1 = int(0 if x_min < 0 else x_min)
        y1 = int(0 if y_min < 0 else y_min)
        x2 = int(width - 1 if x_max > width else x_max)
        y2 = int(height - 1 if y_max > height else y_max)

        crop = img[y1:y2, x1:x2, :]
        h, w, _ = crop.shape
        if h == 0 or w == 0:
            print(f"skipping {img_name}, shape is wrong")
            tr = base_name.split('_')[0]
            return {"skipped": {tr: 1}, "saved": [], "miss": 1}

        # ========== Optional Enhancement ==========
        if getattr(self, "use_image_enhancement", False):
            # ------------------------------------------------
            # 1) Convert OpenCV crop (BGR) -> RGB -> Torch Tensor
            # ------------------------------------------------
            crop_rgb = cv2.cvtColor(crop, cv2.COLOR_BGR2RGB)
            crop_tensor = transforms.ToTensor()(crop_rgb)  # (C, H, W)

            # ------------------------------------------------
            # 2) Enhance using the custom image enhancement pipeline
            # ------------------------------------------------
            enhanced_tensor = self.image_enhancement.enhance_image(crop_tensor)
            
            # ------------------------------------------------
            # 3) Convert back to NumPy (BGR) for cv2.imwrite
            # ------------------------------------------------
            # clamp to [0, 1] so no unexpected float rounding errors
            enhanced_clamped = enhanced_tensor.clamp(0, 1)
            enhanced_pil = transforms.ToPILImage()(enhanced_clamped)
            enhanced_rgb = np.array(enhanced_pil)
            crop = cv2.cvtColor(enhanced_rgb, cv2.COLOR_RGB2BGR)  # back to OpenCV format

        out_path = os.path.join(crops_destination_dir, base_name)
        cv2.imwrite(out_path, crop)

        return {"skipped": {}, "saved": [img_name], "miss": 0}


    def generate_crops(self, json_file, crops_destination_dir, all_legible=None):
        """
        Serial cropping function (no internal parallelization).
        
        Arguments:
            - json_file: Path to the JSON file containing pose results.
            - crops_destination_dir: Directory where cropped images will be saved.
            - all_legible: Optionally, a precomputed list of image basenames that are legible.
            
        Returns:
            - (aggregated_skipped, aggregated_saved)
        """
        # If not provided, gather up all 'legible' entries from self.loaded_legible_results
        if all_legible is None:
            all_legible = []
            for key in self.loaded_legible_results.keys():
                for entry in self.loaded_legible_results[key]:
                    remapped_entry = self.remap_path(entry)
                    all_legible.append(os.path.basename(remapped_entry))

        # Read the pose_results
        with open(json_file, 'r') as f:
            data = json.load(f)
            all_poses = data["pose_results"]

            # Optional: Preview the file paths to check for Colin's path
            if len(all_poses) > 0 and 'img_name' in all_poses[0]:
                self.logger.info(f"Sample image path: {all_poses[0]['img_name']}")

        aggregated_skipped = {}
        aggregated_saved = []
        total_misses = 0

        # Simple serial loop over each pose entry
        for entry in tqdm(all_poses, desc="Generating crops"):
            result = self.process_crop(entry, all_legible, crops_destination_dir)
            if result is None:
                continue

            # Accumulate "skipped" dictionary
            for tr, count in result["skipped"].items():
                aggregated_skipped[tr] = aggregated_skipped.get(tr, 0) + count

            # Accumulate "saved" list
            aggregated_saved.extend(result["saved"])
            total_misses += result["miss"]

        print(f"Skipped {total_misses} out of {len(all_poses)} for {json_file}")
        return aggregated_skipped, aggregated_saved

    def run_crops_model(self):
        """
        Runs the crops model for all tracklets in parallel using ThreadPoolExecutor.
        """
        # Ensure we have up-to-date legibility results
        self.aggregate_legibility_results_data()
        self.set_legibility_arrays()

        # If no tracklets to process, nothing to do.
        if not self.legible_tracklets_list:
            self.logger.warning("No tracklets found; nothing to do.")
            return

        # Prepare aggregated counters for all tracklets
        aggregated_skipped = {}
        aggregated_saved = []

        # Define a worker function to process a single tracklet.
        def process_tracklet(tracklet):
            tracklet_processed_output_dir = os.path.join(self.output_processed_data_path, tracklet)
            output_json = os.path.join(tracklet_processed_output_dir, config.dataset['SoccerNet']['pose_output_json'])
            crops_destination_dir = os.path.join(tracklet_processed_output_dir, config.dataset['SoccerNet']['crops_folder'])
            
            # CACHING: Skip if crops destination exists and caching is enabled.
            if self.use_cache and os.path.exists(crops_destination_dir):
                self.logger.info(f"Skipping tracklet {tracklet} (cache found at {crops_destination_dir}).")
                return tracklet, {}, []  # Return empty results
            
            # Ensure the crops folder exists
            Path(crops_destination_dir).mkdir(parents=True, exist_ok=True)
            
            # Build the all_legible for JUST this tracklet
            tracklet_legible_paths = self.loaded_legible_results.get(tracklet, [])
            all_legible_for_this_tracklet = [os.path.basename(p) for p in tracklet_legible_paths]

            try:
                # Call generate_crops for this single tracklet
                skipped, saved = self.generate_crops(
                    json_file=output_json,
                    crops_destination_dir=crops_destination_dir,
                    all_legible=all_legible_for_this_tracklet
                )
                self.logger.info(f"Done generating crops for tracklet {tracklet}.")
                self.logger.info(f"Skipped dictionary for {tracklet}: {skipped}")
                self.logger.info(f"Total saved images for {tracklet}: {len(saved)}")
                return tracklet, skipped, saved
            except Exception as e:
                self.logger.error(f"Error running crop generation for tracklet {tracklet}: {e}")
                return tracklet, {}, []

        tasks = self.legible_tracklets_list
        futures = {}

        # Use a ThreadPoolExecutor to process tracklets in parallel.
        with ThreadPoolExecutor(max_workers=self.num_workers * self.num_threads_multiplier) as executor:
            for tracklet in tasks:
                futures[executor.submit(process_tracklet, tracklet)] = tracklet

            # Use tqdm to monitor progress.
            for future in tqdm(as_completed(futures), total=len(futures),
                            desc="Generating crops for tracklets", leave=True):
                try:
                    tracklet, skipped, saved = future.result()
                    # Merge the per-tracklet results into aggregated counters
                    for tr, count in skipped.items():
                        aggregated_skipped[tr] = aggregated_skipped.get(tr, 0) + count
                    aggregated_saved.extend(saved)
                except Exception as e:
                    self.logger.error(f"Error processing tracklet {futures[future]}: {e}")

        # After processing all tracklets, log final aggregated results.
        self.logger.info("Done generating crops (parallel) for all tracklets.")
        self.logger.info(f"Aggregated skipped: {aggregated_skipped}")
        self.logger.info(f"Total saved across all tracklets: {len(aggregated_saved)}")
        
    def run_str_model(self):
        self.logger.info("Predicting numbers")
        self.aggregate_legibility_results_data()
        self.set_legibility_arrays()
        
        # Ensure correct working directory.        
        os.chdir(str(Path.cwd().parent.parent))
        print("Current working directory: ", os.getcwd())
        
        def run_str_for_tracklet(tracklet):
            # Build the processed data path for the current tracklet.
            processed_data_path = os.path.join(self.output_processed_data_path, tracklet)
            processed_data_path_crops = os.path.join(processed_data_path, config.dataset['SoccerNet']['crops_folder'])
            
            # Construct the path to the result file.
            result_file = os.path.join(processed_data_path, config.dataset['SoccerNet']['str_results_file'])
            
            # If caching is enabled and the result file already exists, skip running the command.
            if self.use_cache and os.path.exists(result_file):
                self.logger.info(f"Skipping tracklet {tracklet} (cache found at {result_file}).")
                return tracklet, f"Cached: {result_file}"
            
            # Build the command; here we pass the tracklet's processed data path as the --data_root.
            command = [
                "conda", "run", "-n", config.str_env, "python",
                os.path.join("StreamlinedPipelineScripts", "str.py"),
                DataPaths.STR_MODEL.value,
                f"--data_root={processed_data_path_crops}",
                "--batch_size=1",
                "--inference",
                "--result_file", result_file,
            ]
            
            try:
                result = subprocess.run(command, capture_output=True, text=True, check=True)
                self.logger.info(f"Tracklet {tracklet} stdout: {result.stdout}")
                self.logger.error(f"Tracklet {tracklet} stderr: {result.stderr}")
                return tracklet, result.stdout
            except subprocess.CalledProcessError as e:
                self.logger.error(f"Error processing tracklet {tracklet}: {e}")
                self.logger.info(e.stdout)
                self.logger.error(e.stderr)
                return tracklet, None

        # Use a ThreadPoolExecutor to run the STR inference in parallel for each tracklet.
        futures = {}
        with ThreadPoolExecutor(max_workers=self.num_workers * self.num_threads_multiplier) as executor:
            for tracklet in tqdm(self.legible_tracklets_list, desc="Dispatching STR on tracklets", leave=True):
                futures[executor.submit(run_str_for_tracklet, tracklet)] = tracklet

            # Process results as they complete.
            for future in tqdm(as_completed(futures), total=len(futures), desc="Aggregating STR results", leave=True):
                tracklet = futures[future]
                try:
                    tracklet, output = future.result()
                    # Optionally, aggregate or store the output per tracklet.
                except Exception as e:
                    self.logger.error(f"Error processing tracklet {tracklet}: {e}")

        self.logger.info("Done predicting numbers")
        
    def aggregate_str_results(self):
        """
        Aggregates per-tracklet STR results into one global file (str_results.json)
        located under self.common_processed_data_dir.
        Uses multithreading to speed up file IO.
        """
        self.aggregate_legibility_results_data()
        self.set_legibility_arrays()
        # If use_cache is True and the global STR results file already exists, skip
        if self.use_cache and os.path.exists(self.str_global_result_file):
            self.logger.info(f"Reading STR results from cache: {self.str_global_result_file}")
            with open(self.str_global_result_file, 'r') as f_global:
                self.loaded_str_results = json.load(f_global)
            return  # Skip re-aggregation altogether

        self.logger.info("Aggregating STR results (cache not used or global file missing).")
        # Initialize an empty dictionary to hold merged data
        aggregated_results = {}

        # 2) Load & merge results in parallel
        def load_str_file_for_tracklet(tracklet):
            """
            Loads the per-tracklet STR results JSON and returns a dict.
            Each file is expected to have structure like:
                {
                    "1064_226.jpg": {"label": "29", "confidence": [...], "raw": [...], "logits": [...]},
                    ...
                }
            """
            processed_tracklet_dir = os.path.join(self.output_processed_data_path, tracklet)
            str_result_path = os.path.join(processed_tracklet_dir, self.results_file_name)  
            # or whatever your STR file is named

            # If the file doesn't exist or is empty, return an empty dict
            if not os.path.exists(str_result_path):
                self.logger.warning(f"No STR results file for tracklet {tracklet} at {str_result_path}")
                return {}

            try:
                with open(str_result_path, 'r') as f_local:
                    data = json.load(f_local)
                return data
            except Exception as e:
                self.logger.error(f"Error reading {str_result_path}: {e}")
                return {}

        # Use a ThreadPoolExecutor to read files in parallel
        futures = {}
        with ThreadPoolExecutor(max_workers=self.num_workers * self.num_threads_multiplier) as executor:
            for tracklet in tqdm(self.legible_tracklets_list, desc="Dispatching STR file loads", leave=True):
                futures[executor.submit(load_str_file_for_tracklet, tracklet)] = tracklet

            # Merge each tracklet’s data as it completes
            for future in tqdm(as_completed(futures), total=len(futures), desc="Merging STR results", leave=True):
                tracklet = futures[future]
                try:
                    loaded_data = future.result()  # dict from that tracklet
                    self.logger.info(f"Raw loaded data for tracklet {tracklet}: {loaded_data}")
                    # Merge the per-tracklet dictionary into the global one.
                    for image_filename, image_data in loaded_data.items():
                        aggregated_results[image_filename] = image_data
                except Exception as e:
                    self.logger.error(f"Error merging data for tracklet {tracklet}: {e}")

        # 3) Write the aggregated STR results to the global file
        with open(self.str_global_result_file, 'w') as f_global:
            json.dump(aggregated_results, f_global, indent=4)

        self.logger.info(f"Saved global STR results to: {self.str_global_result_file}")
        # Optionally store them in self.loaded_str_results
        self.loaded_str_results = aggregated_results

    def run_clip4str_model(self):
        """
        Runs the CLIP4STR model for scene text recognition in parallel, per tracklet.
        Each tracklet will have its own crops directory and result file.
        """
        self.logger.info("Predicting numbers using parallel CLIP4STR model")
        self.aggregate_legibility_results_data()
        self.set_legibility_arrays()

        # Ensure correct working directory
        os.chdir(str(Path.cwd().parent.parent))
        print("Current working directory:", os.getcwd())

        # Build references to the CLIP4STR code and environment
        clip4str_dir = os.path.join(os.getcwd(), "str", "CLIP4STR")
        model_path = DataPaths.ENHANCED_STR_MAIN.value
        clip_pretrained = DataPaths.ENHANCED_STR_OPEN_CLIP.value
        read_script_path = os.path.join(clip4str_dir, "read.py")

        # Path to Python executable (in your clip4str_env)
<<<<<<< HEAD
        #python_exe = os.path.join(os.path.expanduser("~"), "miniconda3", "envs", config.clip4str_env, "python.exe")
        python_exe = os.path.join(os.path.expanduser("~"), "miniconda3", "envs", "clip4str", "python.exe")
=======
        python_exe = os.path.join(os.path.expanduser("~"), "miniconda3", "envs", "clip4str_py39", "python.exe")
>>>>>>> 9d58fe2e

        # Environment variables for the subprocess
        env = os.environ.copy()
        env["PYTHONIOENCODING"] = "utf-8"
        env["KMP_DUPLICATE_LIB_OK"] = "TRUE"

        # Configure number of parallel workers and batch size
        num_parallel_workers = self.num_workers
        batch_size = self.image_batch_size

        # (Optional) If you still need a GPU semaphore, set it up globally (see previous discussion)
        # For now, we'll assume it's not passed to the worker.

        # Use the global results file name from your class, e.g., self.results_file_name
        results_file_name = self.str_global_result_file

        # Create a list of tracklets to process (self.legible_tracklets_list)
        tasks = []
        for tracklet in self.legible_tracklets_list:
            tasks.append(tracklet)  # In this example, the only argument is tracklet; other parameters are passed below.

        # Use a ProcessPoolExecutor to process each tracklet in parallel.
        futures = {}
        with ProcessPoolExecutor(max_workers=num_parallel_workers) as executor:
            for tracklet in tqdm(tasks, desc="Dispatching CLIP4STR on tracklets", leave=True):
                futures[executor.submit(
                    run_clip4str_worker,
                    tracklet,
                    self.output_processed_data_path,
                    self.use_cache,
                    self.input_data_path,
                    self.common_processed_data_dir,
                    results_file_name,
                    model_path,
                    clip_pretrained,
                    read_script_path,
                    python_exe,
                    env
                )] = tracklet

            # Aggregate the results as they complete.
            for future in tqdm(as_completed(futures), total=len(futures),
                            desc="Aggregating CLIP4STR results", leave=True):
                tracklet = futures[future]
                try:
                    tracklet, output = future.result()
                    if output is None:
                        self.logger.error(f"Tracklet {tracklet} failed or returned no output.")
                    else:
                        self.logger.info(f"Tracklet {tracklet} completed: {output}")
                except Exception as e:
                    self.logger.error(f"Error processing tracklet {tracklet}: {e}", exc_info=True)

        self.logger.info("Done predicting numbers with parallel CLIP4STR")

    def is_track_legible(self, track, illegible_list, legible_tracklets):
        THRESHOLD_FOR_TACK_LEGIBILITY = 0
        if track in illegible_list:
            return False
        try:
            if len(legible_tracklets[track]) <= THRESHOLD_FOR_TACK_LEGIBILITY:
                return False
        except KeyError:
            return False
        return True
    
    def evaluate_legibility_results(self, load_soccer_ball_list=False):
        self.logger.info(f"Evaluating legibility results on {len(self.tracklets_to_process)} tracklets")

        # Initialize accumulators and lists for failed cases.
        total_correct = 0
        total_tracks = 0
        total_TP = 0
        total_FP = 0
        total_FN = 0
        total_TN = 0
        all_false_positive = []  # Tracklets that are illegible in ground truth but predicted as legible.
        all_false_negative = []  # Tracklets that are legible in ground truth but predicted as illegible.

        # Read the ground truth file once (shared across workers)
        with open(self.gt_data_path, 'r') as gf:
            gt_dict = json.load(gf)

        # If a soccer ball list is to be used, load it once.
        balls_list = []
        if load_soccer_ball_list:
            # TODO: Change from load_soccer_ball_list to actual path.
            with open(load_soccer_ball_list, 'r') as sf:
                balls_json = json.load(sf)
            balls_list = balls_json.get('ball_tracks', [])

        # Define a worker that processes a single tracklet.
        def worker(track):
            tracklet_processed_output_dir = os.path.join(self.output_processed_data_path, track)
            illegible_path = os.path.join(tracklet_processed_output_dir, config.dataset['SoccerNet']['illegible_result'])
            legible_tracklets_path = os.path.join(tracklet_processed_output_dir, config.dataset['SoccerNet']['legible_result'])

            # Read legibility results for this tracklet.
            with open(legible_tracklets_path, 'r') as f:
                legible_tracklets = json.load(f)
            with open(illegible_path, 'r') as f:
                illegible_list = json.load(f).get('illegible', [])

            # Skip processing if this tracklet is in the soccer ball list.
            if track in balls_list:
                return {
                    "correct": 0, "TP": 0, "TN": 0, "FP": 0, "FN": 0, "total": 0,
                    "FP_tracks": [], "FN_tracks": []
                }

            # Get the ground truth value and determine predicted legibility.
            true_value = str(gt_dict[track])
            predicted_legible = self.is_track_legible(track, illegible_list, legible_tracklets)

            # Initialize per-track statistics and lists for failed cases.
            stats = {
                "correct": 0, "TP": 0, "TN": 0, "FP": 0, "FN": 0, "total": 1,
                "FP_tracks": [], "FN_tracks": []
            }

            # Evaluate and record misclassifications:
            # Ground truth == '-1' means track should be illegible.
            if true_value == '-1' and not predicted_legible:
                stats["correct"] = 1
                stats["TN"] = 1
            # Ground truth != '-1' means track should be legible.
            elif true_value != '-1' and predicted_legible:
                stats["correct"] = 1
                stats["TP"] = 1
            # Misclassification: track is illegible in GT but predicted as legible.
            elif true_value == '-1' and predicted_legible:
                stats["FP"] = 1
                stats["FP_tracks"].append(track)
            # Misclassification: track is legible in GT but predicted as illegible.
            elif true_value != '-1' and not predicted_legible:
                stats["FN"] = 1
                stats["FN_tracks"].append(track)

            return stats

        # Use ThreadPoolExecutor to run the worker for each track in parallel.
        futures = []
        with ThreadPoolExecutor(max_workers=self.num_workers * self.num_threads_multiplier) as executor:
            for track in self.tracklets_to_process:
                futures.append(executor.submit(worker, track))

            for future in tqdm(as_completed(futures), total=len(futures), desc="Evaluating legibility"):
                try:
                    result = future.result()
                    total_correct += result["correct"]
                    total_TP += result["TP"]
                    total_TN += result["TN"]
                    total_FP += result["FP"]
                    total_FN += result["FN"]
                    total_tracks += result["total"]
                    all_false_positive.extend(result.get("FP_tracks", []))
                    all_false_negative.extend(result.get("FN_tracks", []))
                except Exception as e:
                    self.logger.error(f"Error processing a tracklet: {e}")

        # Compute metrics. Avoid division by zero.
        accuracy = (100 * total_correct / total_tracks) if total_tracks > 0 else 0
        precision = (total_TP / (total_TP + total_FP)) if (total_TP + total_FP) > 0 else 0
        recall = (total_TP / (total_TP + total_FN)) if (total_TP + total_FN) > 0 else 0
        f1 = (2 * precision * recall / (precision + recall)) if (precision + recall) > 0 else 0

        self.logger.info(f'Correct {total_correct} out of {total_tracks}. Accuracy {accuracy}%.')
        self.logger.info(f'TP={total_TP}, TN={total_TN}, FP={total_FP}, FN={total_FN}')
        self.logger.info(f"Precision={precision}, Recall={recall}")
        self.logger.info(f"F1={f1}")

        # Save the failed cases (misclassified tracklets) as a JSON file.
        failed_cases = {
            "legible_but_marked_illegible": all_false_negative,  # Should be legible but predicted illegible.
            "illegible_but_marked_legible": all_false_positive   # Should be illegible but predicted legible.
        }
        failed_cases_file = os.path.join(self.common_processed_data_dir, 'failed_legibility_cases.json')
        with open(failed_cases_file, 'w') as f:
            json.dump(failed_cases, f)
        self.logger.info(f"Saved failed legibility cases to: {failed_cases_file}")
        
    def consolidated_results(self, results_dict, illegible_path, soccer_ball_list=None):
        # If a soccer ball list is provided, update predictions for those tracks.
        if soccer_ball_list is not None and soccer_ball_list != []:
            self.logger.info("Consolidating results: Using soccer ball list")
            global_ball_tracks_path = os.path.join(self.common_processed_data_dir, config.dataset['SoccerNet']['soccer_ball_list'])
            with open(global_ball_tracks_path, 'r') as sf:
                balls_json = json.load(sf)
            balls_list = balls_json['ball_tracks']
            for entry in balls_list:
                results_dict[str(entry)] = 1

        # Update predictions for illegible tracks.
        with open(illegible_path, 'r') as f:
            illegible_dict = json.load(f)
        all_illegible = illegible_dict['illegible']
        for entry in all_illegible:
            if str(entry) not in results_dict:
                results_dict[str(entry)] = -1

        # Mark illegible tracklets with a -1
        # For every tracklet in self.tracklets_to_process (this includes legible and non-legible: whole tracklet universe),
        # if the current tracklet is not in the results_dict, set it to -1
        self.logger.info(f"consolidated_results results_dict: {results_dict}")
        for tracklet in self.tracklets_to_process:
            if tracklet not in results_dict:
                results_dict[tracklet] = -1
            else:
                # If already present, force integer conversion (if needed).
                results_dict[tracklet] = int(results_dict[tracklet])
        return results_dict
        
    def combine_results(self):
        self.aggregate_legibility_results_data()
        self.set_legibility_arrays()
        
        # 8. Combine tracklet results
        # Process global STR predictions (results_dict) and get analysis results.
        results_dict, self.analysis_results = helpers.process_jersey_id_predictions(self.str_global_result_file, useBias=True)
        illegible_path = os.path.join(self.common_processed_data_dir, config.dataset['SoccerNet']['illegible_result'])
        
        self.logger.info(f"Results dict: {results_dict}")
        self.logger.info(f"Analysis results: {self.analysis_results}")
        
        # Set the soccer ball tracks if applicable.
        self.set_ball_tracks()
        self.consolidated_dict = self.consolidated_results(results_dict, illegible_path, soccer_ball_list=self.loaded_ball_tracks)
        
        # Save final results as JSON.
        final_results_path = os.path.join(self.common_processed_data_dir, config.dataset['SoccerNet']['final_result'])
        with open(final_results_path, 'w') as f:
            json.dump(self.consolidated_dict, f, indent=4)
            
    def evaluate_end_results(self):
        # 9. evaluate accuracy
        final_results_path = os.path.join(self.common_processed_data_dir, config.dataset['SoccerNet']['final_result'])
        if self.consolidated_dict is None:
            with open(final_results_path, 'r') as f:
                self.consolidated_dict = json.load(f)
        with open(self.gt_data_path, 'r') as gf:
            gt_dict = json.load(gf)
        
        # Instead of evaluating against all keys in gt_dict, evaluate only over the common keys.
        common_keys = set(self.consolidated_dict.keys()).intersection(set(gt_dict.keys()))
        print(f"Evaluating on {len(common_keys)} tracklets (out of {len(gt_dict)} in GT).")
        
        self.evaluate_results(self.consolidated_dict, gt_dict, full_results=self.analysis_results, keys=common_keys)
        
    def evaluate_results(self, consolidated_dict, gt_dict, full_results=None, keys=None):
        """
        Evaluates the consolidated results against the ground truth.
        Only keys in the provided 'keys' set (or the intersection of consolidated_dict and gt_dict, if not provided)
        are evaluated.
        """
        SKIP_ILLEGIBLE = False
        if keys is None:
            keys = set(consolidated_dict.keys()).intersection(set(gt_dict.keys()))
            
        correct = 0
        total = 0
        mistakes = []
        count_of_correct_in_full_results = 0
        
        for tid in keys:
            predicted = consolidated_dict[tid]
            # If a key is missing in gt_dict, skip (or assume a default value of -1)
            true_value = gt_dict.get(tid, -1)
            
            if SKIP_ILLEGIBLE and (str(true_value) == "-1" or str(predicted) == "-1"):
                continue
            if str(true_value) == str(predicted):
                correct += 1
            else:
                mistakes.append(tid)
            total += 1
            
        if total > 0:
            accuracy = 100.0 * correct / total
        else:
            accuracy = 0.0
            
        print(f"Total evaluated tracklets: {total}, correct: {correct}, accuracy: {accuracy}%")
        
        # Additional evaluation details.
        illegible_mistake_count = 0
        illegible_gt_count = 0
        for tid in mistakes:
            if str(consolidated_dict[tid]) == "-1":
                illegible_mistake_count += 1
            elif str(gt_dict[tid]) == "-1":
                illegible_gt_count += 1
            elif full_results is not None and tid in full_results:
                if gt_dict[tid] in full_results[tid]['unique']:
                    count_of_correct_in_full_results += 1
                    
        print(f"Mistakes (illegible predicted): {illegible_mistake_count}")
        print(f"Mistakes (legible but GT illegible): {illegible_gt_count}")
        print(f"Correct in full results but not picked: {count_of_correct_in_full_results}")

    def skip_preprocessing(self, current_tracklet_dir) -> bool:
        if self.use_cache:
            # Files to check if they exist
            files_to_check = [
                "features.npy",
                "illegible_results.json",
                "legible_results.json",
                #"main_subject_gauss_th=0.97_r=1.json",
                #"soccer_ball.json"
            ]
            # If any one of them is missing, return False (i.e., do NOT skip)
            for file in files_to_check:
                if not os.path.exists(os.path.join(current_tracklet_dir, file)):
                    #self.logger.info("Cache file missing. Preprocessing cannot be skipped")
                    return False

            #self.logger.info(f"Skipping preprocessing for tracklet: {current_tracklet_dir}")
            return True

        return False  # If no use_cache, we never skip

    def remap_path(self, path):
        """Remap paths from Colin's machine to current machine."""
        if isinstance(path, str) and 'colin' in path.lower():
            # Replace Colin's path with Jared's path
            return path.replace(
                r'c:\Users\colin\OneDrive\Desktop\Jersey-Number-Recognition',
                r'C:\Users\jared\PycharmProjects\Jersey-Number-Recognition'
            )
        return path
        
    def run_soccernet(self,
                      run_soccer_ball_filter=True,
                      generate_features=True,
                      run_filter=True,
                      run_legible=True,
                      run_legible_eval=True,
                      run_pose=True,
                      run_crops=True,
                      run_str=True,
                      run_combine=True,
                      run_eval=True,
                      use_clip4str=True,
                      pyscript=True):
        self.logger.info("Running the SoccerNet pipeline.")
        
        if generate_features or run_filter or run_legible:
            # Determine which tracklets to process
            if self.tracklets_to_process_override is None:
                self.logger.info("No tracklets provided. Retrieving from input folder.")
                tracks, max_track = self.data_preprocessor.get_tracks(self.input_data_path)
                tracks = tracks[:self.num_tracklets]
            else:
                self.logger.info(f"Tracklet override applied. Using provided tracklets: {', '.join(self.tracklets_to_process_override)}")
                tracks = self.tracklets_to_process_override

            final_processed_data = {}

            # Loop over batches of tracklets
            pbar = tqdm(range(0, len(tracks), self.tracklet_batch_size), leave=True, position=0)
            
            self.logger.info(f"Tracklet batch size: {self.tracklet_batch_size}")
            self.logger.info(f"Image batch size: {self.image_batch_size}")
            self.logger.info(f"Number of workers: {self.num_workers}")
            self.logger.info(f"Number of threads created: {self.num_workers * self.num_threads_multiplier}")
            for batch_start in pbar:
                batch_end = min(batch_start + self.tracklet_batch_size, len(tracks))
                batch_tracklets = tracks[batch_start:batch_end]

                # Update tqdm description dynamically with batch range
                pbar.set_description(f"Processing Batch Tracklets ({batch_start}-{batch_end})")

                # Find the index of the first tracklet that isn't cached
                first_uncached_index = None
                for i, tracklet in enumerate(batch_tracklets):
                    tracklet_dir = os.path.join(self.output_processed_data_path, tracklet)
                    if not self.skip_preprocessing(tracklet_dir):
                        # Found a tracklet that needs processing
                        first_uncached_index = i
                        break

                if first_uncached_index is None:
                    # All tracklets in this batch are cached
                    self.logger.info(f"All tracklets in {batch_start}-{batch_end} are cached. Skipping feature generation.")
                    continue
                else:
                    # Subset from the first uncached tracklet to the end of the batch
                    if first_uncached_index > 0:
                        self.logger.info(f"Skipping first {first_uncached_index} cached tracklets in "
                                        f"batch {batch_start}-{batch_end}. Processing the rest.")
                    batch_tracklets = batch_tracklets[first_uncached_index:]

                # Now we only generate features for what we need in this batch
                # Phase 0: Generate feature data for the current batch
                data_dict = self.data_preprocessor.generate_features(
                    self.input_data_path,
                    self.output_processed_data_path,
                    num_tracks=len(batch_tracklets),
                    tracks=batch_tracklets
                )

                # Set working subset for this batch
                batch_tracklets_to_process = list(data_dict.keys())

                # Initialize files that rely on self.tracklets_to_process
                self.init_soccer_ball_filter_data_file()
                #self.init_legibility_classifier_data_file()

                # Phase 1: Process each tracklet in parallel for this batch
                tasks = []
                #self.logger.info(f"DEBUG data dict: {batch_tracklets_to_process}")
                for tracklet in batch_tracklets_to_process:
                    #self.logger.info(f"DEBUG tracklet to int: {int(tracklet)}")
                    images = data_dict[tracklet]
                    args = (
                        tracklet,
                        images,
                        self.output_processed_data_path,
                        self.use_cache,
                        self.input_data_path,
                        batch_tracklets_to_process,
                        self.common_processed_data_dir,
                        run_soccer_ball_filter,
                        generate_features,
                        run_filter,
                        run_legible,
                        self.display_transformed_image_sample,
                        self.suppress_logging,
                        self.num_images_per_tracklet,
                        self.image_batch_size,
                        #self.GPU_SEMAPHORE
                    )
                    tasks.append(args)

                # If no tasks remain after skipping, move on
                if not tasks:
                    self.logger.info("Should not be here. No tasks to process.")
                    continue

                # RECOMMENDED MULTIPLIER: 3-5x number of workers.
                # e.g. if you have a 14 core CPU and you find 6 cores stable for ProcessPool,
                # you would do 6*3 or 6*5 as input to this ThreadPool
                with ProcessPoolExecutor(max_workers=self.num_workers) as executor:
                    futures = {executor.submit(process_tracklet_worker, task): task[0] for task in tasks}

                    pbar = tqdm(total=len(futures), 
                                desc=f"Processing Batch Tracklets ({batch_start}-{batch_start + self.tracklet_batch_size})", 
                                leave=True, position=0)  # Fixes flickering

                    for future in as_completed(futures):
                        tracklet_name = futures[future]  # Get tracklet name associated with this future
                        if future.exception() is not None:
                            # Log the worker exception BEFORE calling .result()
                            self.logger.error(f"Worker crashed for tracklet {tracklet_name}: {future.exception()}", exc_info=True)
                            continue

                        try:
                            result = future.result()  # Retrieve the successful result
                            self.logger.info(f"Processed tracklet: {result}")
                            # Merge into our overall dictionary
                            final_processed_data[result] = result  # Adjust as needed
                        except Exception as e:
                            # Log unexpected exceptions
                            self.logger.error(f"Unexpected error processing tracklet {tracklet_name}: {e}", exc_info=True)
                        
                        pbar.update(1)  # Ensure tqdm updates properly

                    pbar.close()

        # Phase 2: Running the Models on Pre-Processed + Filtered Data sequentially
        if run_legible_eval:
            self.evaluate_legibility_results()
        if run_pose:
            # CRITICAL: Pose processing should occur after legibility results are computed
            self.init_json_for_pose_estimator()
            self.run_pose_estimation_model(pyscript=pyscript)
            self.aggregate_pose()
        if run_crops:
            self.run_crops_model()
            
        if use_clip4str:
            self.results_file_name = config.dataset['SoccerNet']['clpip4str_results_file']
        else:
            self.results_file_name = config.dataset['SoccerNet']['str_results_file']
            
        self.str_global_result_file = os.path.join(
            self.common_processed_data_dir,
            self.results_file_name  # e.g., "str_results.json"
        )
            
        if run_str:
            if use_clip4str:
                self.logger.info("Using CLIP4STR model for scene text recognition")
                self.run_clip4str_model()  # Use our new method
            else:
                self.logger.info("Using PARSEQ2 model for scene text recognition")
                self.run_str_model()  # Use the original method
            self.aggregate_str_results()
        if run_combine:
            self.combine_results()
        if run_eval:
            self.evaluate_end_results()<|MERGE_RESOLUTION|>--- conflicted
+++ resolved
@@ -40,7 +40,7 @@
     Top-level worker function to run CLIP4STR inference for a single tracklet.
     """
     logger = CustomLogger().get_logger()
-    
+
     processed_data_path = os.path.join(output_processed_data_path, tracklet)
     crops_dir = os.path.join(processed_data_path, config.dataset['SoccerNet']['crops_folder'])
     result_file = os.path.join(processed_data_path, results_file_name)
@@ -784,7 +784,7 @@
             if self.use_cache and os.path.exists(crops_destination_dir):
                 self.logger.info(f"Skipping tracklet {tracklet} (cache found at {crops_destination_dir}).")
                 return tracklet, {}, []  # Return empty results
-            
+
             # Ensure the crops folder exists
             Path(crops_destination_dir).mkdir(parents=True, exist_ok=True)
             
@@ -985,12 +985,8 @@
         read_script_path = os.path.join(clip4str_dir, "read.py")
 
         # Path to Python executable (in your clip4str_env)
-<<<<<<< HEAD
         #python_exe = os.path.join(os.path.expanduser("~"), "miniconda3", "envs", config.clip4str_env, "python.exe")
         python_exe = os.path.join(os.path.expanduser("~"), "miniconda3", "envs", "clip4str", "python.exe")
-=======
-        python_exe = os.path.join(os.path.expanduser("~"), "miniconda3", "envs", "clip4str_py39", "python.exe")
->>>>>>> 9d58fe2e
 
         # Environment variables for the subprocess
         env = os.environ.copy()
@@ -1320,7 +1316,7 @@
                 r'C:\Users\jared\PycharmProjects\Jersey-Number-Recognition'
             )
         return path
-        
+
     def run_soccernet(self,
                       run_soccer_ball_filter=True,
                       generate_features=True,
