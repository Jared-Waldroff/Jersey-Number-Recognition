--- conflicted
+++ resolved
@@ -1,12 +1,7 @@
 import torch.nn as nn
 import torch.nn.functional as F
 from torchvision import models
-<<<<<<< HEAD
-import torch
-from torchvision.models import ResNet34_Weights
-=======
 import timm
->>>>>>> 14e96cbb
 
 class JerseyNumberClassifier(nn.Module):
 
@@ -194,118 +189,5 @@
         v = self.fc(v)
         v = self.bn_final(v)
 
-<<<<<<< HEAD
-        # To maintain the same interface as CTLModel from centroids-reid
-        return x, v
-    
-    # ResNet with Feature Pyramid Network (FPN) for Jersey Number Recognition
-class FPNResNet34(nn.Module):
-    def __init__(self, pretrained=True, num_classes=100):  # 100 jersey numbers (0-99)
-        super(FPNResNet34, self).__init__()
-
-        # Load the pre-trained ResNet34 model
-        resnet = models.resnet34(pretrained=pretrained)
-
-        # Extract ResNet34 convolutional backbone layers
-        self.layer0 = nn.Sequential(resnet.conv1, resnet.bn1, resnet.relu, resnet.maxpool)
-        self.layer1 = resnet.layer1  # 64 -> 64 channels
-        self.layer2 = resnet.layer2  # 64 -> 128 channels
-        self.layer3 = resnet.layer3  # 128 -> 256 channels
-        self.layer4 = resnet.layer4  # 256 -> 512 channels (Final layer)
-
-        # FPN lateral connections
-        self.lateral1 = nn.Conv2d(64, 256, kernel_size=1)    # Layer1 (64 -> 256)
-        self.lateral2 = nn.Conv2d(128, 256, kernel_size=1)   # Layer2 (128 -> 256)
-        self.lateral3 = nn.Conv2d(256, 256, kernel_size=1)   # Layer3 (256 -> 256)
-        self.lateral4 = nn.Conv2d(512, 256, kernel_size=1)   # Layer4 (512 -> 256)
-
-        # Top-down pathway (upsampling)
-        self.upsample = nn.Upsample(scale_factor=2, mode='nearest')
-
-        # Classifier for jersey number recognition
-        self.classifier = nn.Sequential(
-            nn.Conv2d(256, num_classes, kernel_size=1),  # 101 output classes
-            nn.AdaptiveAvgPool2d(1),  # Pooling to 1x1
-            nn.Flatten()
-        )
-
-    def forward(self, x):
-        # Extract feature maps from ResNet backbone
-        x0 = self.layer0(x)
-        x1 = self.layer1(x0)
-        x2 = self.layer2(x1)
-        x3 = self.layer3(x2)
-        x4 = self.layer4(x3)
-
-        # Apply lateral connections
-        p4 = self.lateral4(x4)  # Highest-level feature map
-        p3 = self.lateral3(x3) + self.upsample(p4)
-        p2 = self.lateral2(x2) + self.upsample(p3)
-        p1 = self.lateral1(x1) + self.upsample(p2)
-
-        # Classify final feature map
-        out = self.classifier(p1)  # Shape: (batch_size, num_classes)
-
-        return out  # Softmax should be applied during inference
-    
-# Define the Squeeze-and-Excitation block
-class SELayer(nn.Module):
-    def __init__(self, channel, reduction=16):
-        super(SELayer, self).__init__()
-        self.fc1 = nn.Linear(channel, channel // reduction, bias=False)
-        self.relu = nn.ReLU(inplace=True)
-        self.fc2 = nn.Linear(channel // reduction, channel, bias=False)
-        self.sigmoid = nn.Sigmoid()
-
-    def forward(self, x):
-        # Global Average Pooling (average over height and width)
-        avg_pool = torch.mean(x, dim=(2, 3), keepdim=True)  # Average over the height and width
-        avg_pool = avg_pool.view(avg_pool.size(0), -1)  # Flatten to shape [batch_size, channel]
-
-        # Fully connected layers
-        x_se = self.fc1(avg_pool)  # fc1 expects input size [batch_size, channel]
-        x_se = self.relu(x_se)
-        x_se = self.fc2(x_se)
-        x_se = self.sigmoid(x_se).view(x_se.size(0), x_se.size(1), 1, 1)  # Reshape to [batch_size, channel, 1, 1]
-
-        return x * x_se.expand_as(x)
-
-
-# Define ResNet with Squeeze-and-Excitation Block
-class ResNetSE(nn.Module):
-    def __init__(self):
-        super(ResNetSE, self).__init__()
-        self.model_ft = models.resnet34(weights=ResNet34_Weights.DEFAULT)
-        num_ftrs = self.model_ft.fc.in_features
-        
-        # Insert SE layer in the ResNet architecture for layer4 output channels
-        self.se_layer = SELayer(512)  # Number of channels in layer4 of ResNet34
-
-        # Modify final fully connected layer for 100 classes (jersey numbers)
-        self.model_ft.fc = nn.Linear(num_ftrs, 100)  # Output 100 classes for jersey numbers
-
-    def forward(self, x):
-        # Forward pass through the ResNet model
-        x = self.model_ft.conv1(x)
-        x = self.model_ft.bn1(x)
-        x = self.model_ft.relu(x)
-        x = self.model_ft.maxpool(x)
-
-        # Apply layers in layer1, layer2, layer3
-        x = self.model_ft.layer1(x)
-        x = self.model_ft.layer2(x)
-        x = self.model_ft.layer3(x)
-        
-        # Apply SE layer after layer4
-        x = self.model_ft.layer4(x)
-        x = self.se_layer(x)  # Apply SE block here
-        
-        # Average pooling and fully connected layer
-        x = self.model_ft.avgpool(x)
-        x = torch.flatten(x, 1)
-        x = self.model_ft.fc(x)
-        return x
-=======
         # To maintain the same interface as CTLModel from CentroidsReidRepo
-        return x, v
->>>>>>> 14e96cbb
+        return x, v